"""
ECCO v4 Python: tile_plot_proj

This module includes routines for plotting arrays in different
projections.

.. _ecco_v4_py Documentation :
   https://github.com/ECCO-GROUP/ECCOv4-py

"""

from __future__ import division,print_function
import numpy as np
import matplotlib.pylab as plt
import matplotlib.path as mpath
import cartopy.crs as ccrs
from cartopy._crs import PROJ4_VERSION
import cartopy.feature as cfeature
from .resample_to_latlon import resample_to_latlon

from .plot_utils import assign_colormap

#%%%%%%%%%%%%%%%%%%%%%%%%%%%%%%%%%%%%%%%%%%%%%%%%%%%%%%%%%%%%%%%%%%%%%%%%    
def plot_proj_to_latlon_grid(lons, lats, data, 
                             projection_type = 'robin', 
                             plot_type = 'pcolormesh', 
                             user_lon_0 = 0,
                             user_lat_0 = None,
                             lat_lim = 50, 
                             parallels = None,
                             levels = 20, 
                             cmap=None, 
                             dx=.25, 
                             dy=.25,
                             show_colorbar = False, 
                             show_grid_lines = True,
                             show_grid_labels = True,
		 	                 grid_linewidth = 1, 
     	   	 	             grid_linestyle = '--',
                             show_coastline = True,
                             show_land = True,
                             subplot_grid=None,
                             less_output=True,
                             custom_background = False,
                             background_name = [],
                             background_resolution = [],
                             radius_of_influence = 100000,
                             **kwargs):
    """Generate a plot of llc data, resampled to lat/lon grid, on specified 
    projection.

    Parameters
    ----------
    lons, lats, data : xarray DataArray    : 
        give the longitude, latitude values of the grid, and the 2D field to 
        be plotted
    
    projection_type : string, optional
        denote the type of projection, see Cartopy docs.
        options include
            'robin' - Robinson
            'PlateCarree' - flat 2D projection
            'LambertConformal'
            'Mercator'
            'EqualEarth'
            'AlbersEqualArea'
            'cyl' - Lambert Cylindrical
            'ortho' - Orthographic
            'stereo' - polar stereographic projection, see lat_lim for choosing
            'Sinusoidal' -        Sinusoidal    
            'InterruptedGoodeHomolosine'
                North or South
    
    user_lon_0 : float, optional, default 0 degrees
        denote central longitude

    user_lat_0 : float, optional, 
        denote central latitude (for relevant projections only, see Cartopy)

    lat_lim : int, optional, default 50 degrees
        for stereographic projection, denote the Southern (Northern) bounds for 
        North (South) polar projection or cutoff for LambertConformal projection

    parallels : float, optional,
        standard_parallels, one or two latitudes of correct scale 
        (for relevant projections only, see Cartopy docs)

    levels : int, optional
        number of contours to plot
    
    cmap : string or colormap object, optional
        denotes to colormap. Default is 'viridis' for data without sign change,
        and 'RdBu_r' for "diverging" data (i.e. positive and negative)

    dx, dy : float, optional
        latitude, longitude spacing for grid resampling
    
    show_colorbar : logical, optional, default False
	    show a colorbar or not,
    
    show_grid_lines : logical, optional
        True only possible for Mercator or PlateCarree projections
<<<<<<< HEAD
    show_coastline : logical, optional default True
        Plot coastline
    show_land : logical, optional default True
        Plot land overlay
=======
    
>>>>>>> 5fc769b4
    grid_linewidth : float, optional, default 1.0
	    width of grid lines
    
    grid_linestyle : string, optional, default = '--'
	    pattern of grid lines,
    
    cmin, cmax : float, optional
        minimum and maximum values for colorbar, default is: min/max of data
        if no sign change, otherwise cmax = max(abs(data)), cmin = -cmax
        i.e. centered about zero

    subplot_grid : dict or list, optional
        specifying placement on subplot as
            dict:
                {'nrows': rows_val, 'ncols': cols_val, 'index': index_val}

            list:
                [nrows_val, ncols_val, index_val]

            equates to

                matplotlib.pyplot.subplot(
                    row=nrows_val, col=ncols_val,index=index_val)
                    
    less_output : string, optional
        debugging flag, don't print if True

    radius_of_influence : float, optional.  Default 100000 m
        the radius of the circle within which the input data is search for
        when mapping to the new grid
    """

    cmap, (cmin,cmax) = assign_colormap(data,cmap)

    for key in kwargs:
        if key == "cmin":
            cmin = kwargs[key]
        elif key == "cmax":
            cmax =  kwargs[key]
        else:
            print("unrecognized argument ", key)

    #%%
    # To avoid plotting problems around the date line, lon=180E, -180W 
    # plot the data field in two parts, A and B.  
    # part 'A' spans from starting longitude to 180E 
    # part 'B' spans the from 180E to 360E + starting longitude.  
    # If the starting  longitudes or 0 or 180 it is a special case.
    if user_lon_0 > -180 and user_lon_0 < 180:
        A_left_limit = user_lon_0
        A_right_limit = 180
        B_left_limit =  -180
        B_right_limit = user_lon_0
        center_lon = A_left_limit + 180
       
        if not less_output:
            print ('-180 < user_lon_0 < 180')
 
    elif user_lon_0 == 180 or user_lon_0 == -180:
        A_left_limit = -180
        A_right_limit = 0
        B_left_limit =  0
        B_right_limit = 180
        center_lon = 0
	
        if not less_output:
            print('user_lon_0 ==-180 or 180')
   
    else:
        raise ValueError('invalid starting longitude')

    #%%
    # the number of degrees spanned in part A and part B
    num_deg_A =  int((A_right_limit - A_left_limit)/dx)
    num_deg_B =  int((B_right_limit - B_left_limit)/dx)

    # find the longitudal limits of part A and B
    lon_tmp_d = dict()
    if num_deg_A > 0:
        lon_tmp_d['A'] = [A_left_limit, A_right_limit]
            
    if num_deg_B > 0:
        lon_tmp_d['B'] = [B_left_limit, B_right_limit]

    if projection_type == 'stereo' and user_lat_0 == None:
        if lat_lim > 0:
            user_lat_0 = 90
        else:
            user_lat_0 = -90

    # Make projection axis
    (ax,show_grid_labels) = _create_projection_axis(
            projection_type, user_lon_0, user_lat_0, parallels,
            lat_lim, subplot_grid, less_output)
    

    #%%
    # loop through different parts of the map to plot (if they exist), 
    # do interpolation and plot
    f = plt.gcf()
    if not less_output:
        print('len(lon_tmp_d): ',len(lon_tmp_d))
    for key, lon_tmp in lon_tmp_d.items():

        new_grid_lon, new_grid_lat, data_latlon_projection = \
            resample_to_latlon(lons, lats, data, 
                               -90+dy, 90-dy, dy,
                               lon_tmp[0], lon_tmp[1], dx, 
                               mapping_method='nearest_neighbor',
                               radius_of_influence = radius_of_influence)
            
        if isinstance(ax.projection, ccrs.NorthPolarStereo) or \
           isinstance(ax.projection, ccrs.SouthPolarStereo) :
            p, gl, cbar = \
                plot_pstereo(new_grid_lon,
                             new_grid_lat, 
                             data_latlon_projection,
                             4326, lat_lim, 
                             cmin, cmax, ax,
                             plot_type = plot_type,
                             show_colorbar=False, 
                             circle_boundary=True,
                             cmap=cmap, 
                             show_grid_lines=show_grid_labels,
                             custom_background = custom_background,
                             background_name = background_name,
                             background_resolution = background_resolution,
                             show_coastline=show_coastline,
                             show_land = show_land,
                             less_output=less_output)

        else: # not polar stereo
            p, gl, cbar = \
                plot_global(new_grid_lon,
                            new_grid_lat, 
                            data_latlon_projection,
                            4326, 
                            cmin, cmax, ax,
                            plot_type = plot_type,                                       
                            show_colorbar = False,
                            cmap=cmap, 
<<<<<<< HEAD
  			                show_grid_lines = False,
                            show_coastline=show_coastline,
                            show_land = show_land,                              
=======
         			        show_grid_lines = False,
>>>>>>> 5fc769b4
                            custom_background = custom_background,
                            background_name = background_name,
                            background_resolution = background_resolution,
                            show_grid_labels = show_grid_labels)
			    
                    
        if show_grid_lines :
            ax.gridlines(crs=ccrs.PlateCarree(), 
                                  linewidth=grid_linewidth,
                            				  color='black', 	
                                  alpha=0.5, 
                            				  linestyle=grid_linestyle, 
                                  draw_labels = show_grid_labels,zorder=102)
        
        if show_land:
            ax.add_feature(cfeature.LAND, zorder=100)#, facecolor='black')
        if show_coastline:
            ax.add_feature(cfeature.COASTLINE,linewidth=0.5,zorder=101)

    ax= plt.gca()

    if show_colorbar:
        sm = plt.cm.ScalarMappable(cmap=cmap, norm=plt.Normalize(cmin,cmax))
        sm._A = []
        cbar = plt.colorbar(sm,ax=ax)        
    
   

    #%%
    return f, ax, p, cbar, new_grid_lon, new_grid_lat, data_latlon_projection
    #%%%%%%%%%%%%%%%%%%%%%%%%%%%%%%%%%%%%%%%%%%%%%%%%%%%%%%%%%%%%%%%%%%%%%%%%

    
    

def plot_pstereo(xx,yy, data, 
                 data_projection_code, \
                 lat_lim, 
                 cmin, cmax, ax, 
                 plot_type = 'pcolormesh', 
                 show_colorbar=False, 
                 circle_boundary = False, 
		         grid_linewidth = 1, 
		         grid_linestyle = '--', 
                 cmap=None, 
                 show_grid_lines=False,
                 custom_background = False,
                 show_land = True,
                 show_coastline= True,
                 background_name = [],
                 background_resolution = [],
                 levels = 20,
                 less_output=True):

    # assign cmap default
    if cmap is None:
        if cmin*cmax<0:
            cmap = 'RdBu_r'
        else:
            cmap = 'viridis'

                            
    if isinstance(ax.projection, ccrs.NorthPolarStereo):
        ax.set_extent([-180, 180, lat_lim, 90], ccrs.PlateCarree())
        if not less_output:
            print('North Polar Projection')
    elif isinstance(ax.projection, ccrs.SouthPolarStereo):
        ax.set_extent([-180, 180, -90, lat_lim], ccrs.PlateCarree())
        if not less_output:
            print('South Polar Projection')
    else:
        raise ValueError('ax must be either ccrs.NorthPolarStereo or ccrs.SouthPolarStereo')

    if not less_output:
        print('lat_lim: ',lat_lim)
    
    if circle_boundary:
        theta = np.linspace(0, 2*np.pi, 100)
        center, radius = [0.5, 0.5], 0.5
        verts = np.vstack([np.sin(theta), np.cos(theta)]).T
        circle = mpath.Path(verts * radius + center)
        ax.set_boundary(circle, transform=ax.transAxes)

    if show_grid_lines :
        gl = ax.gridlines(crs=ccrs.PlateCarree(), 
                          linewidth=grid_linewidth, color='black', 
                          alpha=0.5, linestyle=grid_linestyle, zorder=102)
    else:
        gl = []

    if data_projection_code == 4326: # lat lon does nneed to be projected
        data_crs =  ccrs.PlateCarree()
    else:
        # reproject the data if necessary
        data_crs=ccrs.epsg(data_projection_code)
    
    if custom_background:
        ax.background_img(name=background_name, resolution=background_resolution)

    p=[]
    if plot_type == 'pcolormesh':
        p = ax.pcolormesh(xx, yy, data, transform=data_crs, \
                          vmin=cmin, vmax=cmax, cmap=cmap)

    elif plot_type =='contourf':
        p = ax.contourf(xx, yy, data, levels, transform=data_crs,  \
                 vmin=cmin, vmax=cmax, cmap=cmap)

    elif plot_type == 'points':
        p = ax.plot(xx, yy,  'k.', transform=data_crs)

    else:
        raise ValueError('plot_type  must be either "pcolormesh", "contourf", or "points"')

    if show_land:
        if not custom_background:     
            ax.add_feature(cfeature.LAND, zorder=100)

    if show_coastline:
        ax.coastlines('110m', linewidth=0.8, zorder=101)

    cbar = []
    if show_colorbar:
        sm = plt.cm.ScalarMappable(cmap=cmap,norm=plt.Normalize(cmin,cmax))
        sm._A = []
        cbar = plt.colorbar(sm,ax=ax)
    
    return p, gl, cbar

#%%    

def plot_global(xx,yy, data, 
                data_projection_code,
                cmin, cmax, ax, 
                plot_type = 'pcolormesh', 
                show_colorbar=False, 
                cmap=None, 
                show_grid_lines = True,
                show_grid_labels = True,
      		    grid_linewidth = 1, 
                show_land = True,
                show_coastline= True,
                custom_background = False,
                background_name = [],
                background_resolution = [],
                levels=20):

    # assign cmap default
    if cmap is None:
        if cmin*cmax<0:
            cmap = 'RdBu_r'
        else:
            cmap = 'viridis'

    if show_grid_lines :
        gl = ax.gridlines(crs=ccrs.PlateCarree(), 
                          linewidth=1, color='black', 
                          draw_labels = show_grid_labels,
                          alpha=0.5, linestyle='--', zorder=102)
    else:
        gl = []
        
    if data_projection_code == 4326: # lat lon does nneed to be projected
        data_crs =  ccrs.PlateCarree()
    else:
        data_crs =ccrs.epsg(data_projection_code)
     
    if custom_background:
        ax.background_img(name=background_name, resolution=background_resolution)
  
    if plot_type == 'pcolormesh':
        p = ax.pcolormesh(xx, yy, data, transform=data_crs, 
                          vmin=cmin, vmax=cmax, cmap=cmap)
    elif plot_type =='contourf':
        p = ax.contourf(xx, yy, data, levels, transform=data_crs,
                        vmin=cmin, vmax=cmax, cmap=cmap)
    else:
        raise ValueError('plot_type  must be either "pcolormesh" or "contourf"') 
                         
    if show_land:
        if not custom_background:     
            ax.add_feature(cfeature.LAND, zorder=100)
    
    if show_coastline:        
        ax.coastlines('110m', linewidth=grid_linewidth, zorder=101)
        
    cbar = []
    if show_colorbar:
        sm = plt.cm.ScalarMappable(cmap=cmap, norm=plt.Normalize(cmin,cmax))
        sm._A = []
        cbar = plt.colorbar(sm,ax=ax)
    
    return p, gl, cbar 

# -----------------------------------------------------------------------------

def _create_projection_axis(projection_type, 
                            user_lon_0, 
                            user_lat_0, 
                            parallels,
                            lat_lim, 
                            subplot_grid, 
                            less_output):

    """Set appropriate axis for projection type
    See plot_proj_to_latlon_grid for input parameter definitions.

    Returns
    -------
    ax :  matplotlib axis object
        defined with the correct projection
    show_grid_labels : logical
        True = show the grid labels, only currently
        supported for PlateCarree and Mercator projections
    """

    if not less_output:
        print('_create_projection_axis: projection_type', projection_type)
        print('_create_projection_axis: user_lon_0, user_lat_0', user_lon_0, user_lat_0)
        print('_create_projection_axis: parallels', parallels)
        print('_create_projection_axis: lat_lim', lat_lim)

    # initialize (optional) subplot variables
    row = []
    col = []
    ind = []

    if subplot_grid is not None:

        if type(subplot_grid) is dict:
            row = subplot_grid['nrows']
            col = subplot_grid['ncols']
            ind = subplot_grid['index']

        elif type(subplot_grid) is list:
            row = subplot_grid[0]
            col = subplot_grid[1]
            ind = subplot_grid[2]

        else:
            raise TypeError('Unexpected subplot_grid type: ',type(subplot_grid))
    else:
        row = 1
        col = 1
        ind = 1

    # Build dictionary of projection_types mapped to Cartopy calls
    proj_dict = {'Mercator':ccrs.Mercator,
             'LambertConformal':ccrs.LambertConformal,
             'AlbersEqualArea':ccrs.AlbersEqualArea,
             'PlateCarree':ccrs.PlateCarree,
             'cyl':ccrs.LambertCylindrical,
             'robin':ccrs.Robinson,
             'ortho': ccrs.Orthographic,
             'InterruptedGoodeHomolosine':ccrs.InterruptedGoodeHomolosine
             }

    # This projection requires proj4 v.>= 5.2.0
    if PROJ4_VERSION>=(5,2,0):
        proj_dict['EqualEarth']=ccrs.EqualEarth

    # stereo special cases
    if projection_type == 'stereo':
        if lat_lim>0:
            proj_dict['stereo']=ccrs.NorthPolarStereo
        else :
            proj_dict['stereo']=ccrs.SouthPolarStereo
            
    if projection_type not in proj_dict:
        raise NotImplementedError('projection type must be in ',proj_dict.keys())
    
    # Build dictionary for projection arguments
    proj_args={}
    if user_lon_0 is not None and projection_type is not 'stereo':
        proj_args['central_longitude']=user_lon_0
    if user_lat_0 is not None and projection_type is not 'stereo':
        proj_args['central_latitude']=user_lat_0
    if (projection_type == 'LambertConformal') & (lat_lim is not None) :
        proj_args['cutoff']=lat_lim
    if parallels is not None :
        proj_args['standard_parallels']=parallels
        
    ax = plt.subplot(row, col, ind,
                    projection=proj_dict[projection_type](**proj_args))
    
    if (projection_type == 'Mercator') | (projection_type== 'PlateCarree'):
        show_grid_labels = True
<<<<<<< HEAD

    elif projection_type == 'cyl':
        if subplot_grid is not None:
            ax = plt.subplot(row, col, ind,
                    projection=ccrs.LambertCylindrical(central_longitude=user_lon_0))
        else:
            ax = plt.axes(projection=ccrs.LambertCylindrical(central_longitude=user_lon_0))
        show_grid_labels = False

    elif projection_type == 'robin':    
        if subplot_grid is not None:
            ax = plt.subplot(row, col, ind,
                    projection=ccrs.Robinson(central_longitude=user_lon_0))
        else:
            ax = plt.axes(projection=ccrs.Robinson(central_longitude=user_lon_0))
        show_grid_labels = False

    elif projection_type == 'ortho':
        if subplot_grid is not None:
            ax = plt.subplot(row, col, ind,
                    projection=ccrs.Orthographic(central_longitude=user_lon_0))
        else:
            ax = plt.axes(projection=ccrs.Orthographic(central_longitude=user_lon_0))
        show_grid_labels = False

    elif projection_type == 'stereo':    
        if lat_lim > 0:
            stereo_proj = ccrs.NorthPolarStereo()
        else:
            stereo_proj = ccrs.SouthPolarStereo()

        if subplot_grid is not None:
            ax = plt.subplot(row, col, ind,
                    projection=stereo_proj)
        else:
            ax = plt.axes(projection=stereo_proj)

        show_grid_labels = False

    elif projection_type == 'Sinusoidal':
        if subplot_grid is not None:
            ax = plt.subplot(row, col, ind,
                    projection=ccrs.Sinusoidal(central_longitude=user_lon_0))
        else:
            ax = plt.axes(projection=ccrs.Sinusoidal(central_longitude=user_lon_0))
        show_grid_labels = False
        
    elif projection_type == 'InterruptedGoodeHomolosine':
        if subplot_grid is not None:
            ax = plt.subplot(row, col, ind,
                    projection=ccrs.InterruptedGoodeHomolosine(central_longitude=user_lon_0))
        else:
            ax = plt.axes(projection=ccrs.InterruptedGoodeHomolosine(central_longitude=user_lon_0))
=======
    else:
>>>>>>> 5fc769b4
        show_grid_labels = False
        
    if not less_output:
        print('Projection type: ', projection_type)
    
    return (ax,show_grid_labels)
<|MERGE_RESOLUTION|>--- conflicted
+++ resolved
@@ -1,608 +1,548 @@
-"""
-ECCO v4 Python: tile_plot_proj
-
-This module includes routines for plotting arrays in different
-projections.
-
-.. _ecco_v4_py Documentation :
-   https://github.com/ECCO-GROUP/ECCOv4-py
-
-"""
-
-from __future__ import division,print_function
-import numpy as np
-import matplotlib.pylab as plt
-import matplotlib.path as mpath
-import cartopy.crs as ccrs
-from cartopy._crs import PROJ4_VERSION
-import cartopy.feature as cfeature
-from .resample_to_latlon import resample_to_latlon
-
-from .plot_utils import assign_colormap
-
-#%%%%%%%%%%%%%%%%%%%%%%%%%%%%%%%%%%%%%%%%%%%%%%%%%%%%%%%%%%%%%%%%%%%%%%%%    
-def plot_proj_to_latlon_grid(lons, lats, data, 
-                             projection_type = 'robin', 
-                             plot_type = 'pcolormesh', 
-                             user_lon_0 = 0,
-                             user_lat_0 = None,
-                             lat_lim = 50, 
-                             parallels = None,
-                             levels = 20, 
-                             cmap=None, 
-                             dx=.25, 
-                             dy=.25,
-                             show_colorbar = False, 
-                             show_grid_lines = True,
-                             show_grid_labels = True,
-		 	                 grid_linewidth = 1, 
-     	   	 	             grid_linestyle = '--',
-                             show_coastline = True,
-                             show_land = True,
-                             subplot_grid=None,
-                             less_output=True,
-                             custom_background = False,
-                             background_name = [],
-                             background_resolution = [],
-                             radius_of_influence = 100000,
-                             **kwargs):
-    """Generate a plot of llc data, resampled to lat/lon grid, on specified 
-    projection.
-
-    Parameters
-    ----------
-    lons, lats, data : xarray DataArray    : 
-        give the longitude, latitude values of the grid, and the 2D field to 
-        be plotted
-    
-    projection_type : string, optional
-        denote the type of projection, see Cartopy docs.
-        options include
-            'robin' - Robinson
-            'PlateCarree' - flat 2D projection
-            'LambertConformal'
-            'Mercator'
-            'EqualEarth'
-            'AlbersEqualArea'
-            'cyl' - Lambert Cylindrical
-            'ortho' - Orthographic
-            'stereo' - polar stereographic projection, see lat_lim for choosing
-            'Sinusoidal' -        Sinusoidal    
-            'InterruptedGoodeHomolosine'
-                North or South
-    
-    user_lon_0 : float, optional, default 0 degrees
-        denote central longitude
-
-    user_lat_0 : float, optional, 
-        denote central latitude (for relevant projections only, see Cartopy)
-
-    lat_lim : int, optional, default 50 degrees
-        for stereographic projection, denote the Southern (Northern) bounds for 
-        North (South) polar projection or cutoff for LambertConformal projection
-
-    parallels : float, optional,
-        standard_parallels, one or two latitudes of correct scale 
-        (for relevant projections only, see Cartopy docs)
-
-    levels : int, optional
-        number of contours to plot
-    
-    cmap : string or colormap object, optional
-        denotes to colormap. Default is 'viridis' for data without sign change,
-        and 'RdBu_r' for "diverging" data (i.e. positive and negative)
-
-    dx, dy : float, optional
-        latitude, longitude spacing for grid resampling
-    
-    show_colorbar : logical, optional, default False
-	    show a colorbar or not,
-    
-    show_grid_lines : logical, optional
-        True only possible for Mercator or PlateCarree projections
-<<<<<<< HEAD
-    show_coastline : logical, optional default True
-        Plot coastline
-    show_land : logical, optional default True
-        Plot land overlay
-=======
-    
->>>>>>> 5fc769b4
-    grid_linewidth : float, optional, default 1.0
-	    width of grid lines
-    
-    grid_linestyle : string, optional, default = '--'
-	    pattern of grid lines,
-    
-    cmin, cmax : float, optional
-        minimum and maximum values for colorbar, default is: min/max of data
-        if no sign change, otherwise cmax = max(abs(data)), cmin = -cmax
-        i.e. centered about zero
-
-    subplot_grid : dict or list, optional
-        specifying placement on subplot as
-            dict:
-                {'nrows': rows_val, 'ncols': cols_val, 'index': index_val}
-
-            list:
-                [nrows_val, ncols_val, index_val]
-
-            equates to
-
-                matplotlib.pyplot.subplot(
-                    row=nrows_val, col=ncols_val,index=index_val)
-                    
-    less_output : string, optional
-        debugging flag, don't print if True
-
-    radius_of_influence : float, optional.  Default 100000 m
-        the radius of the circle within which the input data is search for
-        when mapping to the new grid
-    """
-
-    cmap, (cmin,cmax) = assign_colormap(data,cmap)
-
-    for key in kwargs:
-        if key == "cmin":
-            cmin = kwargs[key]
-        elif key == "cmax":
-            cmax =  kwargs[key]
-        else:
-            print("unrecognized argument ", key)
-
-    #%%
-    # To avoid plotting problems around the date line, lon=180E, -180W 
-    # plot the data field in two parts, A and B.  
-    # part 'A' spans from starting longitude to 180E 
-    # part 'B' spans the from 180E to 360E + starting longitude.  
-    # If the starting  longitudes or 0 or 180 it is a special case.
-    if user_lon_0 > -180 and user_lon_0 < 180:
-        A_left_limit = user_lon_0
-        A_right_limit = 180
-        B_left_limit =  -180
-        B_right_limit = user_lon_0
-        center_lon = A_left_limit + 180
-       
-        if not less_output:
-            print ('-180 < user_lon_0 < 180')
- 
-    elif user_lon_0 == 180 or user_lon_0 == -180:
-        A_left_limit = -180
-        A_right_limit = 0
-        B_left_limit =  0
-        B_right_limit = 180
-        center_lon = 0
-	
-        if not less_output:
-            print('user_lon_0 ==-180 or 180')
-   
-    else:
-        raise ValueError('invalid starting longitude')
-
-    #%%
-    # the number of degrees spanned in part A and part B
-    num_deg_A =  int((A_right_limit - A_left_limit)/dx)
-    num_deg_B =  int((B_right_limit - B_left_limit)/dx)
-
-    # find the longitudal limits of part A and B
-    lon_tmp_d = dict()
-    if num_deg_A > 0:
-        lon_tmp_d['A'] = [A_left_limit, A_right_limit]
-            
-    if num_deg_B > 0:
-        lon_tmp_d['B'] = [B_left_limit, B_right_limit]
-
-    if projection_type == 'stereo' and user_lat_0 == None:
-        if lat_lim > 0:
-            user_lat_0 = 90
-        else:
-            user_lat_0 = -90
-
-    # Make projection axis
-    (ax,show_grid_labels) = _create_projection_axis(
-            projection_type, user_lon_0, user_lat_0, parallels,
-            lat_lim, subplot_grid, less_output)
-    
-
-    #%%
-    # loop through different parts of the map to plot (if they exist), 
-    # do interpolation and plot
-    f = plt.gcf()
-    if not less_output:
-        print('len(lon_tmp_d): ',len(lon_tmp_d))
-    for key, lon_tmp in lon_tmp_d.items():
-
-        new_grid_lon, new_grid_lat, data_latlon_projection = \
-            resample_to_latlon(lons, lats, data, 
-                               -90+dy, 90-dy, dy,
-                               lon_tmp[0], lon_tmp[1], dx, 
-                               mapping_method='nearest_neighbor',
-                               radius_of_influence = radius_of_influence)
-            
-        if isinstance(ax.projection, ccrs.NorthPolarStereo) or \
-           isinstance(ax.projection, ccrs.SouthPolarStereo) :
-            p, gl, cbar = \
-                plot_pstereo(new_grid_lon,
-                             new_grid_lat, 
-                             data_latlon_projection,
-                             4326, lat_lim, 
-                             cmin, cmax, ax,
-                             plot_type = plot_type,
-                             show_colorbar=False, 
-                             circle_boundary=True,
-                             cmap=cmap, 
-                             show_grid_lines=show_grid_labels,
-                             custom_background = custom_background,
-                             background_name = background_name,
-                             background_resolution = background_resolution,
-                             show_coastline=show_coastline,
-                             show_land = show_land,
-                             less_output=less_output)
-
-        else: # not polar stereo
-            p, gl, cbar = \
-                plot_global(new_grid_lon,
-                            new_grid_lat, 
-                            data_latlon_projection,
-                            4326, 
-                            cmin, cmax, ax,
-                            plot_type = plot_type,                                       
-                            show_colorbar = False,
-                            cmap=cmap, 
-<<<<<<< HEAD
-  			                show_grid_lines = False,
-                            show_coastline=show_coastline,
-                            show_land = show_land,                              
-=======
-         			        show_grid_lines = False,
->>>>>>> 5fc769b4
-                            custom_background = custom_background,
-                            background_name = background_name,
-                            background_resolution = background_resolution,
-                            show_grid_labels = show_grid_labels)
-			    
-                    
-        if show_grid_lines :
-            ax.gridlines(crs=ccrs.PlateCarree(), 
-                                  linewidth=grid_linewidth,
-                            				  color='black', 	
-                                  alpha=0.5, 
-                            				  linestyle=grid_linestyle, 
-                                  draw_labels = show_grid_labels,zorder=102)
-        
-        if show_land:
-            ax.add_feature(cfeature.LAND, zorder=100)#, facecolor='black')
-        if show_coastline:
-            ax.add_feature(cfeature.COASTLINE,linewidth=0.5,zorder=101)
-
-    ax= plt.gca()
-
-    if show_colorbar:
-        sm = plt.cm.ScalarMappable(cmap=cmap, norm=plt.Normalize(cmin,cmax))
-        sm._A = []
-        cbar = plt.colorbar(sm,ax=ax)        
-    
-   
-
-    #%%
-    return f, ax, p, cbar, new_grid_lon, new_grid_lat, data_latlon_projection
-    #%%%%%%%%%%%%%%%%%%%%%%%%%%%%%%%%%%%%%%%%%%%%%%%%%%%%%%%%%%%%%%%%%%%%%%%%
-
-    
-    
-
-def plot_pstereo(xx,yy, data, 
-                 data_projection_code, \
-                 lat_lim, 
-                 cmin, cmax, ax, 
-                 plot_type = 'pcolormesh', 
-                 show_colorbar=False, 
-                 circle_boundary = False, 
-		         grid_linewidth = 1, 
-		         grid_linestyle = '--', 
-                 cmap=None, 
-                 show_grid_lines=False,
-                 custom_background = False,
-                 show_land = True,
-                 show_coastline= True,
-                 background_name = [],
-                 background_resolution = [],
-                 levels = 20,
-                 less_output=True):
-
-    # assign cmap default
-    if cmap is None:
-        if cmin*cmax<0:
-            cmap = 'RdBu_r'
-        else:
-            cmap = 'viridis'
-
-                            
-    if isinstance(ax.projection, ccrs.NorthPolarStereo):
-        ax.set_extent([-180, 180, lat_lim, 90], ccrs.PlateCarree())
-        if not less_output:
-            print('North Polar Projection')
-    elif isinstance(ax.projection, ccrs.SouthPolarStereo):
-        ax.set_extent([-180, 180, -90, lat_lim], ccrs.PlateCarree())
-        if not less_output:
-            print('South Polar Projection')
-    else:
-        raise ValueError('ax must be either ccrs.NorthPolarStereo or ccrs.SouthPolarStereo')
-
-    if not less_output:
-        print('lat_lim: ',lat_lim)
-    
-    if circle_boundary:
-        theta = np.linspace(0, 2*np.pi, 100)
-        center, radius = [0.5, 0.5], 0.5
-        verts = np.vstack([np.sin(theta), np.cos(theta)]).T
-        circle = mpath.Path(verts * radius + center)
-        ax.set_boundary(circle, transform=ax.transAxes)
-
-    if show_grid_lines :
-        gl = ax.gridlines(crs=ccrs.PlateCarree(), 
-                          linewidth=grid_linewidth, color='black', 
-                          alpha=0.5, linestyle=grid_linestyle, zorder=102)
-    else:
-        gl = []
-
-    if data_projection_code == 4326: # lat lon does nneed to be projected
-        data_crs =  ccrs.PlateCarree()
-    else:
-        # reproject the data if necessary
-        data_crs=ccrs.epsg(data_projection_code)
-    
-    if custom_background:
-        ax.background_img(name=background_name, resolution=background_resolution)
-
-    p=[]
-    if plot_type == 'pcolormesh':
-        p = ax.pcolormesh(xx, yy, data, transform=data_crs, \
-                          vmin=cmin, vmax=cmax, cmap=cmap)
-
-    elif plot_type =='contourf':
-        p = ax.contourf(xx, yy, data, levels, transform=data_crs,  \
-                 vmin=cmin, vmax=cmax, cmap=cmap)
-
-    elif plot_type == 'points':
-        p = ax.plot(xx, yy,  'k.', transform=data_crs)
-
-    else:
-        raise ValueError('plot_type  must be either "pcolormesh", "contourf", or "points"')
-
-    if show_land:
-        if not custom_background:     
-            ax.add_feature(cfeature.LAND, zorder=100)
-
-    if show_coastline:
-        ax.coastlines('110m', linewidth=0.8, zorder=101)
-
-    cbar = []
-    if show_colorbar:
-        sm = plt.cm.ScalarMappable(cmap=cmap,norm=plt.Normalize(cmin,cmax))
-        sm._A = []
-        cbar = plt.colorbar(sm,ax=ax)
-    
-    return p, gl, cbar
-
-#%%    
-
-def plot_global(xx,yy, data, 
-                data_projection_code,
-                cmin, cmax, ax, 
-                plot_type = 'pcolormesh', 
-                show_colorbar=False, 
-                cmap=None, 
-                show_grid_lines = True,
-                show_grid_labels = True,
-      		    grid_linewidth = 1, 
-                show_land = True,
-                show_coastline= True,
-                custom_background = False,
-                background_name = [],
-                background_resolution = [],
-                levels=20):
-
-    # assign cmap default
-    if cmap is None:
-        if cmin*cmax<0:
-            cmap = 'RdBu_r'
-        else:
-            cmap = 'viridis'
-
-    if show_grid_lines :
-        gl = ax.gridlines(crs=ccrs.PlateCarree(), 
-                          linewidth=1, color='black', 
-                          draw_labels = show_grid_labels,
-                          alpha=0.5, linestyle='--', zorder=102)
-    else:
-        gl = []
-        
-    if data_projection_code == 4326: # lat lon does nneed to be projected
-        data_crs =  ccrs.PlateCarree()
-    else:
-        data_crs =ccrs.epsg(data_projection_code)
-     
-    if custom_background:
-        ax.background_img(name=background_name, resolution=background_resolution)
-  
-    if plot_type == 'pcolormesh':
-        p = ax.pcolormesh(xx, yy, data, transform=data_crs, 
-                          vmin=cmin, vmax=cmax, cmap=cmap)
-    elif plot_type =='contourf':
-        p = ax.contourf(xx, yy, data, levels, transform=data_crs,
-                        vmin=cmin, vmax=cmax, cmap=cmap)
-    else:
-        raise ValueError('plot_type  must be either "pcolormesh" or "contourf"') 
-                         
-    if show_land:
-        if not custom_background:     
-            ax.add_feature(cfeature.LAND, zorder=100)
-    
-    if show_coastline:        
-        ax.coastlines('110m', linewidth=grid_linewidth, zorder=101)
-        
-    cbar = []
-    if show_colorbar:
-        sm = plt.cm.ScalarMappable(cmap=cmap, norm=plt.Normalize(cmin,cmax))
-        sm._A = []
-        cbar = plt.colorbar(sm,ax=ax)
-    
-    return p, gl, cbar 
-
-# -----------------------------------------------------------------------------
-
-def _create_projection_axis(projection_type, 
-                            user_lon_0, 
-                            user_lat_0, 
-                            parallels,
-                            lat_lim, 
-                            subplot_grid, 
-                            less_output):
-
-    """Set appropriate axis for projection type
-    See plot_proj_to_latlon_grid for input parameter definitions.
-
-    Returns
-    -------
-    ax :  matplotlib axis object
-        defined with the correct projection
-    show_grid_labels : logical
-        True = show the grid labels, only currently
-        supported for PlateCarree and Mercator projections
-    """
-
-    if not less_output:
-        print('_create_projection_axis: projection_type', projection_type)
-        print('_create_projection_axis: user_lon_0, user_lat_0', user_lon_0, user_lat_0)
-        print('_create_projection_axis: parallels', parallels)
-        print('_create_projection_axis: lat_lim', lat_lim)
-
-    # initialize (optional) subplot variables
-    row = []
-    col = []
-    ind = []
-
-    if subplot_grid is not None:
-
-        if type(subplot_grid) is dict:
-            row = subplot_grid['nrows']
-            col = subplot_grid['ncols']
-            ind = subplot_grid['index']
-
-        elif type(subplot_grid) is list:
-            row = subplot_grid[0]
-            col = subplot_grid[1]
-            ind = subplot_grid[2]
-
-        else:
-            raise TypeError('Unexpected subplot_grid type: ',type(subplot_grid))
-    else:
-        row = 1
-        col = 1
-        ind = 1
-
-    # Build dictionary of projection_types mapped to Cartopy calls
-    proj_dict = {'Mercator':ccrs.Mercator,
-             'LambertConformal':ccrs.LambertConformal,
-             'AlbersEqualArea':ccrs.AlbersEqualArea,
-             'PlateCarree':ccrs.PlateCarree,
-             'cyl':ccrs.LambertCylindrical,
-             'robin':ccrs.Robinson,
-             'ortho': ccrs.Orthographic,
-             'InterruptedGoodeHomolosine':ccrs.InterruptedGoodeHomolosine
-             }
-
-    # This projection requires proj4 v.>= 5.2.0
-    if PROJ4_VERSION>=(5,2,0):
-        proj_dict['EqualEarth']=ccrs.EqualEarth
-
-    # stereo special cases
-    if projection_type == 'stereo':
-        if lat_lim>0:
-            proj_dict['stereo']=ccrs.NorthPolarStereo
-        else :
-            proj_dict['stereo']=ccrs.SouthPolarStereo
-            
-    if projection_type not in proj_dict:
-        raise NotImplementedError('projection type must be in ',proj_dict.keys())
-    
-    # Build dictionary for projection arguments
-    proj_args={}
-    if user_lon_0 is not None and projection_type is not 'stereo':
-        proj_args['central_longitude']=user_lon_0
-    if user_lat_0 is not None and projection_type is not 'stereo':
-        proj_args['central_latitude']=user_lat_0
-    if (projection_type == 'LambertConformal') & (lat_lim is not None) :
-        proj_args['cutoff']=lat_lim
-    if parallels is not None :
-        proj_args['standard_parallels']=parallels
-        
-    ax = plt.subplot(row, col, ind,
-                    projection=proj_dict[projection_type](**proj_args))
-    
-    if (projection_type == 'Mercator') | (projection_type== 'PlateCarree'):
-        show_grid_labels = True
-<<<<<<< HEAD
-
-    elif projection_type == 'cyl':
-        if subplot_grid is not None:
-            ax = plt.subplot(row, col, ind,
-                    projection=ccrs.LambertCylindrical(central_longitude=user_lon_0))
-        else:
-            ax = plt.axes(projection=ccrs.LambertCylindrical(central_longitude=user_lon_0))
-        show_grid_labels = False
-
-    elif projection_type == 'robin':    
-        if subplot_grid is not None:
-            ax = plt.subplot(row, col, ind,
-                    projection=ccrs.Robinson(central_longitude=user_lon_0))
-        else:
-            ax = plt.axes(projection=ccrs.Robinson(central_longitude=user_lon_0))
-        show_grid_labels = False
-
-    elif projection_type == 'ortho':
-        if subplot_grid is not None:
-            ax = plt.subplot(row, col, ind,
-                    projection=ccrs.Orthographic(central_longitude=user_lon_0))
-        else:
-            ax = plt.axes(projection=ccrs.Orthographic(central_longitude=user_lon_0))
-        show_grid_labels = False
-
-    elif projection_type == 'stereo':    
-        if lat_lim > 0:
-            stereo_proj = ccrs.NorthPolarStereo()
-        else:
-            stereo_proj = ccrs.SouthPolarStereo()
-
-        if subplot_grid is not None:
-            ax = plt.subplot(row, col, ind,
-                    projection=stereo_proj)
-        else:
-            ax = plt.axes(projection=stereo_proj)
-
-        show_grid_labels = False
-
-    elif projection_type == 'Sinusoidal':
-        if subplot_grid is not None:
-            ax = plt.subplot(row, col, ind,
-                    projection=ccrs.Sinusoidal(central_longitude=user_lon_0))
-        else:
-            ax = plt.axes(projection=ccrs.Sinusoidal(central_longitude=user_lon_0))
-        show_grid_labels = False
-        
-    elif projection_type == 'InterruptedGoodeHomolosine':
-        if subplot_grid is not None:
-            ax = plt.subplot(row, col, ind,
-                    projection=ccrs.InterruptedGoodeHomolosine(central_longitude=user_lon_0))
-        else:
-            ax = plt.axes(projection=ccrs.InterruptedGoodeHomolosine(central_longitude=user_lon_0))
-=======
-    else:
->>>>>>> 5fc769b4
-        show_grid_labels = False
-        
-    if not less_output:
-        print('Projection type: ', projection_type)
-    
-    return (ax,show_grid_labels)
+"""
+ECCO v4 Python: tile_plot_proj
+
+This module includes routines for plotting arrays in different
+projections.
+
+.. _ecco_v4_py Documentation :
+   https://github.com/ECCO-GROUP/ECCOv4-py
+
+"""
+
+from __future__ import division,print_function
+import numpy as np
+import matplotlib.pylab as plt
+import matplotlib.path as mpath
+import cartopy.crs as ccrs
+from cartopy._crs import PROJ4_VERSION
+import cartopy.feature as cfeature
+from .resample_to_latlon import resample_to_latlon
+
+from .plot_utils import assign_colormap
+
+#%%%%%%%%%%%%%%%%%%%%%%%%%%%%%%%%%%%%%%%%%%%%%%%%%%%%%%%%%%%%%%%%%%%%%%%%    
+def plot_proj_to_latlon_grid(lons, lats, data, 
+                             projection_type = 'robin', 
+                             plot_type = 'pcolormesh', 
+                             user_lon_0 = 0,
+                             user_lat_0 = None,
+                             lat_lim = 50, 
+                             parallels = None,
+                             levels = 20, 
+                             cmap=None, 
+                             dx=.25, 
+                             dy=.25,
+                             show_colorbar = False, 
+                             show_grid_lines = True,
+                             show_grid_labels = True,
+		 	                 grid_linewidth = 1, 
+     	   	 	             grid_linestyle = '--',
+                             show_coastline = True,
+                             show_land = True,
+                             subplot_grid=None,
+                             less_output=True,
+                             custom_background = False,
+                             background_name = [],
+                             background_resolution = [],
+                             radius_of_influence = 100000,
+                             **kwargs):
+    """Generate a plot of llc data, resampled to lat/lon grid, on specified 
+    projection.
+
+    Parameters
+    ----------
+    lons, lats, data : xarray DataArray    : 
+        give the longitude, latitude values of the grid, and the 2D field to 
+        be plotted
+    
+    projection_type : string, optional
+        denote the type of projection, see Cartopy docs.
+        options include
+            'robin' - Robinson
+            'PlateCarree' - flat 2D projection
+            'LambertConformal'
+            'Mercator'
+            'EqualEarth'
+            'AlbersEqualArea'
+            'cyl' - Lambert Cylindrical
+            'ortho' - Orthographic
+            'stereo' - polar stereographic projection, see lat_lim for choosing
+            'Sinusoidal' -        Sinusoidal    
+            'InterruptedGoodeHomolosine'
+                North or South
+    
+    user_lon_0 : float, optional, default 0 degrees
+        denote central longitude
+
+    user_lat_0 : float, optional, 
+        denote central latitude (for relevant projections only, see Cartopy)
+
+    lat_lim : int, optional, default 50 degrees
+        for stereographic projection, denote the Southern (Northern) bounds for 
+        North (South) polar projection or cutoff for LambertConformal projection
+
+    parallels : float, optional,
+        standard_parallels, one or two latitudes of correct scale 
+        (for relevant projections only, see Cartopy docs)
+
+    levels : int, optional
+        number of contours to plot
+    
+    cmap : string or colormap object, optional
+        denotes to colormap. Default is 'viridis' for data without sign change,
+        and 'RdBu_r' for "diverging" data (i.e. positive and negative)
+
+    dx, dy : float, optional
+        latitude, longitude spacing for grid resampling
+    
+    show_colorbar : logical, optional, default False
+	    show a colorbar or not,
+    
+    show_grid_lines : logical, optional
+        True only possible for Mercator or PlateCarree projections
+
+    show_coastline : logical, optional default True
+        Plot coastline
+    
+    show_land : logical, optional default True
+        Plot land overlay
+    
+    grid_linewidth : float, optional, default 1.0
+	    width of grid lines
+    
+    grid_linestyle : string, optional, default = '--'
+	    pattern of grid lines,
+    
+    cmin, cmax : float, optional
+        minimum and maximum values for colorbar, default is: min/max of data
+        if no sign change, otherwise cmax = max(abs(data)), cmin = -cmax
+        i.e. centered about zero
+
+    subplot_grid : dict or list, optional
+        specifying placement on subplot as
+            dict:
+                {'nrows': rows_val, 'ncols': cols_val, 'index': index_val}
+
+            list:
+                [nrows_val, ncols_val, index_val]
+
+            equates to
+
+                matplotlib.pyplot.subplot(
+                    row=nrows_val, col=ncols_val,index=index_val)
+                    
+    less_output : string, optional
+        debugging flag, don't print if True
+
+    radius_of_influence : float, optional.  Default 100000 m
+        the radius of the circle within which the input data is search for
+        when mapping to the new grid
+    """
+
+    cmap, (cmin,cmax) = assign_colormap(data,cmap)
+
+    for key in kwargs:
+        if key == "cmin":
+            cmin = kwargs[key]
+        elif key == "cmax":
+            cmax =  kwargs[key]
+        else:
+            print("unrecognized argument ", key)
+
+    #%%
+    # To avoid plotting problems around the date line, lon=180E, -180W 
+    # plot the data field in two parts, A and B.  
+    # part 'A' spans from starting longitude to 180E 
+    # part 'B' spans the from 180E to 360E + starting longitude.  
+    # If the starting  longitudes or 0 or 180 it is a special case.
+    if user_lon_0 > -180 and user_lon_0 < 180:
+        A_left_limit = user_lon_0
+        A_right_limit = 180
+        B_left_limit =  -180
+        B_right_limit = user_lon_0
+        center_lon = A_left_limit + 180
+       
+        if not less_output:
+            print ('-180 < user_lon_0 < 180')
+ 
+    elif user_lon_0 == 180 or user_lon_0 == -180:
+        A_left_limit = -180
+        A_right_limit = 0
+        B_left_limit =  0
+        B_right_limit = 180
+        center_lon = 0
+	
+        if not less_output:
+            print('user_lon_0 ==-180 or 180')
+   
+    else:
+        raise ValueError('invalid starting longitude')
+
+    #%%
+    # the number of degrees spanned in part A and part B
+    num_deg_A =  int((A_right_limit - A_left_limit)/dx)
+    num_deg_B =  int((B_right_limit - B_left_limit)/dx)
+
+    # find the longitudal limits of part A and B
+    lon_tmp_d = dict()
+    if num_deg_A > 0:
+        lon_tmp_d['A'] = [A_left_limit, A_right_limit]
+            
+    if num_deg_B > 0:
+        lon_tmp_d['B'] = [B_left_limit, B_right_limit]
+
+    if projection_type == 'stereo' and user_lat_0 == None:
+        if lat_lim > 0:
+            user_lat_0 = 90
+        else:
+            user_lat_0 = -90
+
+    # Make projection axis
+    (ax,show_grid_labels) = _create_projection_axis(
+            projection_type, user_lon_0, user_lat_0, parallels,
+            lat_lim, subplot_grid, less_output)
+    
+
+    #%%
+    # loop through different parts of the map to plot (if they exist), 
+    # do interpolation and plot
+    f = plt.gcf()
+    if not less_output:
+        print('len(lon_tmp_d): ',len(lon_tmp_d))
+    for key, lon_tmp in lon_tmp_d.items():
+
+        new_grid_lon, new_grid_lat, data_latlon_projection = \
+            resample_to_latlon(lons, lats, data, 
+                               -90+dy, 90-dy, dy,
+                               lon_tmp[0], lon_tmp[1], dx, 
+                               mapping_method='nearest_neighbor',
+                               radius_of_influence = radius_of_influence)
+            
+        if isinstance(ax.projection, ccrs.NorthPolarStereo) or \
+           isinstance(ax.projection, ccrs.SouthPolarStereo) :
+            p, gl, cbar = \
+                plot_pstereo(new_grid_lon,
+                             new_grid_lat, 
+                             data_latlon_projection,
+                             4326, lat_lim, 
+                             cmin, cmax, ax,
+                             plot_type = plot_type,
+                             show_colorbar=False, 
+                             circle_boundary=True,
+                             cmap=cmap, 
+                             show_grid_lines=show_grid_labels,
+                             custom_background = custom_background,
+                             background_name = background_name,
+                             background_resolution = background_resolution,
+                             show_coastline=show_coastline,
+                             show_land = show_land,
+                             less_output=less_output)
+
+        else: # not polar stereo
+            p, gl, cbar = \
+                plot_global(new_grid_lon,
+                            new_grid_lat, 
+                            data_latlon_projection,
+                            4326, 
+                            cmin, cmax, ax,
+                            plot_type = plot_type,                                       
+                            show_colorbar = False,
+                            cmap=cmap, 
+      			                show_grid_lines = False,
+                            show_coastline=show_coastline,
+                            show_land = show_land,                              
+                            custom_background = custom_background,
+                            background_name = background_name,
+                            background_resolution = background_resolution,
+                            show_grid_labels = show_grid_labels)
+			    
+                    
+        if show_grid_lines :
+            ax.gridlines(crs=ccrs.PlateCarree(), 
+                                  linewidth=grid_linewidth,
+                            				  color='black', 	
+                                  alpha=0.5, 
+                            				  linestyle=grid_linestyle, 
+                                  draw_labels = show_grid_labels,zorder=102)
+        
+        if show_land:
+            ax.add_feature(cfeature.LAND, zorder=100)#, facecolor='black')
+        if show_coastline:
+            ax.add_feature(cfeature.COASTLINE,linewidth=0.5,zorder=101)
+
+    ax= plt.gca()
+
+    if show_colorbar:
+        sm = plt.cm.ScalarMappable(cmap=cmap, norm=plt.Normalize(cmin,cmax))
+        sm._A = []
+        cbar = plt.colorbar(sm,ax=ax)        
+    
+   
+
+    #%%
+    return f, ax, p, cbar, new_grid_lon, new_grid_lat, data_latlon_projection
+    #%%%%%%%%%%%%%%%%%%%%%%%%%%%%%%%%%%%%%%%%%%%%%%%%%%%%%%%%%%%%%%%%%%%%%%%%
+
+    
+    
+
+def plot_pstereo(xx,yy, data, 
+                 data_projection_code, \
+                 lat_lim, 
+                 cmin, cmax, ax, 
+                 plot_type = 'pcolormesh', 
+                 show_colorbar=False, 
+                 circle_boundary = False, 
+		         grid_linewidth = 1, 
+		         grid_linestyle = '--', 
+                 cmap=None, 
+                 show_grid_lines=False,
+                 custom_background = False,
+                 show_land = True,
+                 show_coastline= True,
+                 background_name = [],
+                 background_resolution = [],
+                 levels = 20,
+                 less_output=True):
+
+    # assign cmap default
+    if cmap is None:
+        if cmin*cmax<0:
+            cmap = 'RdBu_r'
+        else:
+            cmap = 'viridis'
+
+                            
+    if isinstance(ax.projection, ccrs.NorthPolarStereo):
+        ax.set_extent([-180, 180, lat_lim, 90], ccrs.PlateCarree())
+        if not less_output:
+            print('North Polar Projection')
+    elif isinstance(ax.projection, ccrs.SouthPolarStereo):
+        ax.set_extent([-180, 180, -90, lat_lim], ccrs.PlateCarree())
+        if not less_output:
+            print('South Polar Projection')
+    else:
+        raise ValueError('ax must be either ccrs.NorthPolarStereo or ccrs.SouthPolarStereo')
+
+    if not less_output:
+        print('lat_lim: ',lat_lim)
+    
+    if circle_boundary:
+        theta = np.linspace(0, 2*np.pi, 100)
+        center, radius = [0.5, 0.5], 0.5
+        verts = np.vstack([np.sin(theta), np.cos(theta)]).T
+        circle = mpath.Path(verts * radius + center)
+        ax.set_boundary(circle, transform=ax.transAxes)
+
+    if show_grid_lines :
+        gl = ax.gridlines(crs=ccrs.PlateCarree(), 
+                          linewidth=grid_linewidth, color='black', 
+                          alpha=0.5, linestyle=grid_linestyle, zorder=102)
+    else:
+        gl = []
+
+    if data_projection_code == 4326: # lat lon does nneed to be projected
+        data_crs =  ccrs.PlateCarree()
+    else:
+        # reproject the data if necessary
+        data_crs=ccrs.epsg(data_projection_code)
+    
+    if custom_background:
+        ax.background_img(name=background_name, resolution=background_resolution)
+
+    p=[]
+    if plot_type == 'pcolormesh':
+        p = ax.pcolormesh(xx, yy, data, transform=data_crs, \
+                          vmin=cmin, vmax=cmax, cmap=cmap)
+
+    elif plot_type =='contourf':
+        p = ax.contourf(xx, yy, data, levels, transform=data_crs,  \
+                 vmin=cmin, vmax=cmax, cmap=cmap)
+
+    elif plot_type == 'points':
+        p = ax.plot(xx, yy,  'k.', transform=data_crs)
+
+    else:
+        raise ValueError('plot_type  must be either "pcolormesh", "contourf", or "points"')
+
+    if show_land:
+        if not custom_background:     
+            ax.add_feature(cfeature.LAND, zorder=100)
+
+    if show_coastline:
+        ax.coastlines('110m', linewidth=0.8, zorder=101)
+
+    cbar = []
+    if show_colorbar:
+        sm = plt.cm.ScalarMappable(cmap=cmap,norm=plt.Normalize(cmin,cmax))
+        sm._A = []
+        cbar = plt.colorbar(sm,ax=ax)
+    
+    return p, gl, cbar
+
+#%%    
+
+def plot_global(xx,yy, data, 
+                data_projection_code,
+                cmin, cmax, ax, 
+                plot_type = 'pcolormesh', 
+                show_colorbar=False, 
+                cmap=None, 
+                show_grid_lines = True,
+                show_grid_labels = True,
+      		    grid_linewidth = 1, 
+                show_land = True,
+                show_coastline= True,
+                custom_background = False,
+                background_name = [],
+                background_resolution = [],
+                levels=20):
+
+    # assign cmap default
+    if cmap is None:
+        if cmin*cmax<0:
+            cmap = 'RdBu_r'
+        else:
+            cmap = 'viridis'
+
+    if show_grid_lines :
+        gl = ax.gridlines(crs=ccrs.PlateCarree(), 
+                          linewidth=1, color='black', 
+                          draw_labels = show_grid_labels,
+                          alpha=0.5, linestyle='--', zorder=102)
+    else:
+        gl = []
+        
+    if data_projection_code == 4326: # lat lon does nneed to be projected
+        data_crs =  ccrs.PlateCarree()
+    else:
+        data_crs =ccrs.epsg(data_projection_code)
+     
+    if custom_background:
+        ax.background_img(name=background_name, resolution=background_resolution)
+  
+    if plot_type == 'pcolormesh':
+        p = ax.pcolormesh(xx, yy, data, transform=data_crs, 
+                          vmin=cmin, vmax=cmax, cmap=cmap)
+    elif plot_type =='contourf':
+        p = ax.contourf(xx, yy, data, levels, transform=data_crs,
+                        vmin=cmin, vmax=cmax, cmap=cmap)
+    else:
+        raise ValueError('plot_type  must be either "pcolormesh" or "contourf"') 
+                         
+    if show_land:
+        if not custom_background:     
+            ax.add_feature(cfeature.LAND, zorder=100)
+    
+    if show_coastline:        
+        ax.coastlines('110m', linewidth=grid_linewidth, zorder=101)
+        
+    cbar = []
+    if show_colorbar:
+        sm = plt.cm.ScalarMappable(cmap=cmap, norm=plt.Normalize(cmin,cmax))
+        sm._A = []
+        cbar = plt.colorbar(sm,ax=ax)
+    
+    return p, gl, cbar 
+
+# -----------------------------------------------------------------------------
+
+def _create_projection_axis(projection_type, 
+                            user_lon_0, 
+                            user_lat_0, 
+                            parallels,
+                            lat_lim, 
+                            subplot_grid, 
+                            less_output):
+
+    """Set appropriate axis for projection type
+    See plot_proj_to_latlon_grid for input parameter definitions.
+
+    Returns
+    -------
+    ax :  matplotlib axis object
+        defined with the correct projection
+    show_grid_labels : logical
+        True = show the grid labels, only currently
+        supported for PlateCarree and Mercator projections
+    """
+
+    if not less_output:
+        print('_create_projection_axis: projection_type', projection_type)
+        print('_create_projection_axis: user_lon_0, user_lat_0', user_lon_0, user_lat_0)
+        print('_create_projection_axis: parallels', parallels)
+        print('_create_projection_axis: lat_lim', lat_lim)
+
+    # initialize (optional) subplot variables
+    row = []
+    col = []
+    ind = []
+
+    if subplot_grid is not None:
+
+        if type(subplot_grid) is dict:
+            row = subplot_grid['nrows']
+            col = subplot_grid['ncols']
+            ind = subplot_grid['index']
+
+        elif type(subplot_grid) is list:
+            row = subplot_grid[0]
+            col = subplot_grid[1]
+            ind = subplot_grid[2]
+
+        else:
+            raise TypeError('Unexpected subplot_grid type: ',type(subplot_grid))
+    else:
+        row = 1
+        col = 1
+        ind = 1
+
+    # Build dictionary of projection_types mapped to Cartopy calls
+    proj_dict = {'Mercator':ccrs.Mercator,
+             'LambertConformal':ccrs.LambertConformal,
+             'AlbersEqualArea':ccrs.AlbersEqualArea,
+             'PlateCarree':ccrs.PlateCarree,
+             'cyl':ccrs.LambertCylindrical,
+             'robin':ccrs.Robinson,
+             'ortho': ccrs.Orthographic,
+             'InterruptedGoodeHomolosine':ccrs.InterruptedGoodeHomolosine
+             }
+
+    # This projection requires proj4 v.>= 5.2.0
+    if PROJ4_VERSION>=(5,2,0):
+        proj_dict['EqualEarth']=ccrs.EqualEarth
+
+    # stereo special cases
+    if projection_type == 'stereo':
+        if lat_lim>0:
+            proj_dict['stereo']=ccrs.NorthPolarStereo
+        else :
+            proj_dict['stereo']=ccrs.SouthPolarStereo
+            
+    if projection_type not in proj_dict:
+        raise NotImplementedError('projection type must be in ',proj_dict.keys())
+    
+    # Build dictionary for projection arguments
+    proj_args={}
+    if user_lon_0 is not None and projection_type is not 'stereo':
+        proj_args['central_longitude']=user_lon_0
+    if user_lat_0 is not None and projection_type is not 'stereo':
+        proj_args['central_latitude']=user_lat_0
+    if (projection_type == 'LambertConformal') & (lat_lim is not None) :
+        proj_args['cutoff']=lat_lim
+    if parallels is not None :
+        proj_args['standard_parallels']=parallels
+        
+    ax = plt.subplot(row, col, ind,
+                    projection=proj_dict[projection_type](**proj_args))
+    
+    # I think the later version of cartopy allows grid labels with more projections
+    if (projection_type == 'Mercator') | (projection_type== 'PlateCarree'):
+        show_grid_labels = True
+    else:
+        show_grid_labels = False
+        
+    if not less_output:
+        print('Projection type: ', projection_type)
+    
+    return (ax,show_grid_labels)