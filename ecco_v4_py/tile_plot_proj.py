"""
ECCO v4 Python: tile_plot_proj

This module includes routines for plotting arrays in different
projections.

.. _ecco_v4_py Documentation :
   https://github.com/ECCO-GROUP/ECCOv4-py

"""

from __future__ import division,print_function
import numpy as np
import matplotlib.pylab as plt
import matplotlib.path as mpath
import cartopy.crs as ccrs
<<<<<<< HEAD
#from cartopy._crs import PROJ4_VERSION
=======
import cartopy as cartopy
>>>>>>> 88a4ee40
import cartopy.feature as cfeature
from .resample_to_latlon import resample_to_latlon

from .plot_utils import assign_colormap

#%%%%%%%%%%%%%%%%%%%%%%%%%%%%%%%%%%%%%%%%%%%%%%%%%%%%%%%%%%%%%%%%%%%%%%%%
def plot_proj_to_latlon_grid(lons, lats, data,
                             projection_type = 'robin',
                             dx=.25, dy=.25,
                             radius_of_influence = 112000,
                             plot_type = 'pcolormesh',
                             cmap = None,
                             cmin = None, 
                             cmax = None,
                             user_lon_0 = 0,
                             user_lat_0 = None,
                             lat_lim = 50,
                             parallels = None,
                             show_coastline = True,
                             show_colorbar = False,
                             show_land = True,
                             show_grid_lines = True,
                             show_grid_labels = False,
                             show_coastline_over_data = True,
                             show_land_over_data = True,
                             grid_linewidth = 1,
                             grid_linestyle = '--',
                             colorbar_label = None,
                             subplot_grid=None,
                             less_output=True,
                             **kwargs):
    
    """Plot a field of data from an arbitrary projection with lat/lon coordinates
    on a geographic projection after resampling it to a regular lat/lon grid.
    

    Parameters
    ----------
    lons, lats : numpy ndarray or xarray DataArrays, required
        the longitudes and latitudes of the data to plot
        
    data : numpy ndarray or xarray DataArray, required
        the field to be plotted
        
    dx, dy : float, optional, default 0.25 degrees
        latitude, longitude spacing of the new lat/lon grid onto which the 
        field 'data' will be resampled.

    radius_of_influence : float, optional, default 112000 m
        to map values from 'data' to the new lat/lon grid, we use use a
        nearest neighbor approach with the constraint that we only use values
        from 'data' that fall within a circle with radius='radius_of_influence'
        from the center of each new lat/lon grid cell. 
        for the llc90, with 1 degree resolution, 
            radius_of_influence = 1/2 x sqrt(2) x 112e3 km 
        would suffice.
        
    projection_type : string, optional
        denote the type of projection, see Cartopy docs.
        options include
            'robin' - Robinson
            'PlateCarree' - flat 2D projection
            'LambertConformal'
            'Mercator'
            'EqualEarth'
            'Mollweide'
            'AlbersEqualArea'
            'cyl' - Lambert Cylindrical
            'ortho' - Orthographic
            'stereo' - polar stereographic projection, see lat_lim for choosing
            'InterruptedGoodeHomolosine'
                North or South
        
    plot_type : string, optional
        denotes type of plot ot make with the data
        options include
            'pcolormesh' - pcolormesh
            'contourf' - filled contour
            'points' - plot points at lat/lon locations
    
    cmap : matplotlib.colors.Colormap, optional, default None
        a colormap for the figure.  
    
    cmin/cmax : floats, optional, default None
        the minimum and maximum values to use for the colormap
        if not specified, use the full range of the data
            
    user_lon_0 : float, optional, default 0 degrees
        denote central longitude

    user_lat_0 : float, optional, default None
        denote central latitude (for relevant projections only, see Cartopy)

    lat_lim : int, optional, default 50 degrees
        for stereographic projection, denote the Southern (Northern) bounds for
        North (South) polar projection or cutoff for LambertConformal projection

    parallels : float, optional,
        standard_parallels, one or two latitudes of correct scale
        (for relevant projections only, see Cartopy docs)

    show_coastline : logical, optional, default True
        show coastline or not
                             
    show_colorbar : logical, optional, default False
        show a colorbar or not,

    show_land : logical, optional, default True
        show land or not

    show_grid_lines : logical, optional, default True
        True only possible for some cartopy projections

    show_grid_labels: logical, optional, default False
        True only possible for some cartopy projections

    show_coastline_over_data : logical, optional, default True
        draw coastline over the data or under the data

    show_land_over_data: logical, optional, default True
        draw land over the data or under the data

    grid_linewidth : float, optional, default 1.0
        width of grid lines

    grid_linestyle : string, optional, default = '--'
        pattern of grid lines,
                
    subplot_grid : dict or list, optional
        specifying placement on subplot as
            dict:
                {'nrows': rows_val, 'ncols': cols_val, 'index': index_val}

            list:
                [nrows_val, ncols_val, index_val]

            equates to

                matplotlib.pyplot.subplot(
                    row=nrows_val, col=ncols_val,index=index_val)

    less_output : string, optional
        debugging flag, don't print if True

    """

    if cmap == None:
        cmap, (new_cmin,new_cmax) = assign_colormap(data, cmap)
    
    if cmin == None:
        cmin = np.nanmin(data[:])
    if cmax == None:
        cmax = np.nanmax(data[:])

    if projection_type == 'stereo' and user_lat_0 == None:
        if lat_lim > 0:
            user_lat_0 = 90
        else:
            user_lat_0 = -90

    # Make projection axis
    ax  = _create_projection_axis(
            projection_type, user_lon_0, user_lat_0, parallels,
            lat_lim, subplot_grid, less_output)
    
    ax.set_global()

    # lat-lon data is EPSG:4326
    # https://spatialreference.org/ref/epsg/wgs-84/
    # +proj=longlat +ellps=WGS84 +datum=WGS84 +no_defs 
    data_epsg_code = 4326 
    
    # get current figure
    f = plt.gcf()
    
    # initialize some variables that may not get defined if there is an error
    p = []
    cbar = []
    gl = []
    
    # Polar Stereographic
    if isinstance(ax.projection, ccrs.NorthPolarStereo) or \
       isinstance(ax.projection, ccrs.SouthPolarStereo) :
          
        new_grid_lon_centers, new_grid_lat_centers,\
        new_grid_lon_edges, new_grid_lat_edges,\
        data_latlon_projection = \
            resample_to_latlon(lons, lats, data,
                               -90, 90, dy,
                               -180, 180, dx,
                               mapping_method='nearest_neighbor',
                               radius_of_influence = radius_of_influence)
            
        if plot_type == 'pcolormesh':
            plot_lons = new_grid_lon_edges
            plot_lats = new_grid_lat_edges
        else:
            plot_lons = new_grid_lon_centers
            plot_lats = new_grid_lat_centers
            
        p, gl, cbar = \
            plot_pstereo(plot_lons, 
                         plot_lats, 
                         data_latlon_projection,
                         data_epsg_code,
                         lat_lim,
                         cmin, cmax, ax,
                         plot_type = plot_type,
                         cmap = cmap,
                         show_coastline = show_coastline,
                         show_colorbar = show_colorbar,
                         show_land = show_land,
                         show_grid_lines = show_grid_lines,
                         show_grid_labels = show_grid_labels,
                         show_coastline_over_data = show_coastline_over_data,
                         show_land_over_data = show_land_over_data,
                         grid_linewidth = grid_linewidth,
                         grid_linestyle = grid_linestyle,
                         colorbar_label = colorbar_label,
                         less_output=less_output)
    
           
    else: # not polar stereographic projection
    
        # To avoid plotting problems around the date line, lon=180E, -180W
        # we may have to break the plotting into two parts
        # also, for some reason cartopy or matplotlib 
        # doesn't like it when the edge of the 
        # longitude array is the same as the edge of the map when 
        # user_lon_0 (center_longitude) is not 0 or 180/-180.  A small 
        # the longitude grid is therefore adjusted by an epsilon.
        ep = 0.00001
        
        lon_tmp_d = []
        if np.abs(user_lon_0 ) == 180:
            lon_tmp_d.append([ep, 180])
            lon_tmp_d.append([-180, -ep])
        elif user_lon_0 < 0:
            lon_tmp_d.append([-180,180+user_lon_0])
            lon_tmp_d.append([180 + user_lon_0 + ep, 180])
        elif user_lon_0 > 0:
            lon_tmp_d.append([-180+user_lon_0, 180])
            lon_tmp_d.append([-180, -180+user_lon_0-ep])
        elif user_lon_0 == 0:
            # if the map is centered exactly at 0E 
            # cartopy has no problem including -180 and 180 in the longitude
            # arrays
            lon_tmp_d.append([-180, 180])
            
        # loop through different parts of the map to plot (if they exist),
        # do interpolation and plot

        for ki, k in enumerate(lon_tmp_d):
            lon_limits = lon_tmp_d[ki]
            
            new_grid_lon_centers, new_grid_lat_centers,\
            new_grid_lon_edges, new_grid_lat_edges,\
            data_latlon_projection = \
                resample_to_latlon(lons, lats, data,
                                   -90, 90, dy,
                                   lon_limits[0], lon_limits[1], dx,
                                   mapping_method='nearest_neighbor',
                                   radius_of_influence = radius_of_influence)
    
            if plot_type == 'pcolormesh':
                plot_lons = new_grid_lon_edges
                plot_lats = new_grid_lat_edges
            else:
                plot_lons = new_grid_lon_centers
                plot_lats = new_grid_lat_centers
                
            # don't make the colorbar a second time if we've already
            # made it once in the loop
            if cbar != []:
                show_colorbar=False;

            p, gl, cbar = \
                  plot_global(plot_lons,
                              plot_lats,
                              data_latlon_projection,
                              data_epsg_code,
                              cmin, cmax, ax,
                              plot_type = plot_type,
                              cmap = cmap,
                              show_coastline = show_coastline,
                              show_colorbar = show_colorbar,
                              show_land = show_land,
                              show_grid_lines = show_grid_lines,
                              show_grid_labels = show_grid_labels,
                              show_coastline_over_data = show_coastline_over_data,
                              show_land_over_data = show_land_over_data,
                              grid_linewidth = grid_linewidth,
                              grid_linestyle = grid_linestyle,
                              colorbar_label =colorbar_label,
                              less_output=less_output)
    

    return f, ax, p, cbar, new_grid_lon_centers, new_grid_lat_centers,\
        data_latlon_projection, gl
    #%%%%%%%%%%%%%%%%%%%%%%%%%%%%%%%%%%%%%%%%%%%%%%%%%%%%%%%%%%%%%%%%%%%%%%%%


def plot_pstereo(xx, yy, data,
                 data_epsg_code, \
                 lat_lim,
                 cmin, cmax, ax,
                 plot_type = 'pcolormesh',
                 circle_boundary = False,
                 cmap = None,
                 show_coastline = True,
                 show_colorbar = False,
                 show_land = True,
                 show_grid_lines = True,
                 show_grid_labels = False,
                 show_coastline_over_data = True,
                 show_land_over_data = True,
                 grid_linewidth = 1,
                 grid_linestyle = '--',
                 levels = 20,
                 data_zorder = 50,
                 points_color = 'k',
                 colorbar_label = None,
                 less_output = True):

    # assign cmap default
    if cmap is None:
        cmap, (new_cmin,new_cmax) = assign_colormap(data, cmap)

    if isinstance(ax.projection, ccrs.NorthPolarStereo):
        ax.set_extent([-180, 180, lat_lim, 90], ccrs.PlateCarree())
        if not less_output:
            print('North Polar Projection')
    
    elif isinstance(ax.projection, ccrs.SouthPolarStereo):
        ax.set_extent([-180, 180, -90, lat_lim], ccrs.PlateCarree())
        if not less_output:
            print('South Polar Projection')
    else:
        raise ValueError('ax must be either ccrs.NorthPolarStereo or ccrs.SouthPolarStereo')

    if not less_output:
        print('lat_lim: ',lat_lim)

    # truncate the plot to just a circular shape
    if circle_boundary:
        theta = np.linspace(0, 2*np.pi, 100)
        center, radius = [0.5, 0.5], 0.5
        verts = np.vstack([np.sin(theta), np.cos(theta)]).T
        circle = mpath.Path(verts * radius + center)
        ax.set_boundary(circle, transform=ax.transAxes)

    if data_epsg_code == 4326: # lat lon does nneed to be projected
        data_crs =  ccrs.PlateCarree()
    else:
        # reproject the data if necessary
        data_crs=ccrs.epsg(data_epsg_code)


    # plot the data on zorder 50
    p=[]
    if plot_type == 'pcolormesh':
        p = ax.pcolormesh(xx, yy, data, transform=data_crs,
                          vmin=cmin, vmax=cmax, cmap=cmap, zorder=data_zorder)

    elif plot_type =='contourf':
        p = ax.contourf(xx, yy, data, levels, transform=data_crs,
                        vmin=cmin, vmax=cmax, cmap=cmap, zorder=data_zorder)

    elif plot_type == 'points':
        p = ax.plot(xx, yy,  color=points_color, marker='.', transform=data_crs,
                    zorder=data_zorder)

    else:
        raise ValueError('plot_type  must be either "pcolormesh", "contourf", or "points"')


    gl, cbar =\
        _add_features_to_axis(ax, p, cmin, cmax,
                              cmap = cmap,
                              show_coastline = show_coastline,
                              show_colorbar = show_colorbar,
                              show_land = show_land,
                              show_grid_lines = show_grid_lines,
                              show_grid_labels = show_grid_labels,
                              show_coastline_over_data = show_coastline_over_data,
                              show_land_over_data = show_land_over_data,
                              grid_linewidth = grid_linewidth,
                              grid_linestyle = grid_linestyle,
                              colorbar_label = colorbar_label)
        

    return p, gl, cbar

#%%

def plot_global(xx,yy, data,
                data_epsg_code,
                cmin, cmax, ax,
                cmap=None,
                plot_type = 'pcolormesh',
                circle_boundary = False,
                show_coastline = True,
                show_colorbar = False,
                show_land = True,
                show_grid_lines = True,
                show_grid_labels = False,
                show_coastline_over_data = True,
                show_land_over_data = True,
                grid_linewidth = 1,
                grid_linestyle = '--',
                levels = 20,
                colorbar_label=None,
                data_zorder = 50,
                points_color = 'k',
                less_output=True):

    # assign cmap default
    if cmap is None:
        cmap, (new_cmin,new_cmax) = assign_colormap(data, cmap)

    if data_epsg_code == 4326: # lat lon does nneed to be projected
        data_crs =  ccrs.PlateCarree()
    else:
        data_crs =ccrs.epsg(data_epsg_code)

    # plot the data on zorder 50
    p=[]
    if plot_type == 'pcolormesh':
        p = ax.pcolormesh(xx, yy, data, transform=data_crs, \
                          vmin=cmin, vmax=cmax, cmap=cmap,
                          zorder=data_zorder)

    elif plot_type =='contourf':
        p = ax.contourf(xx, yy, data, levels, transform=data_crs,  \
                        vmin=cmin, vmax=cmax, cmap=cmap,
                        zorder=data_zorder)

    elif plot_type == 'points':
        p = ax.plot(xx, yy,  color=points_color, marker='.', transform=data_crs,
                    zorder=data_zorder)

    else:
        raise ValueError('plot_type  must be either "pcolormesh", "contourf", or "points"')

    gl = []
    cbar = []
    
    gl, cbar =\
        _add_features_to_axis(ax, p, cmin, cmax,
                              cmap = cmap,
                              show_coastline = show_coastline,
                              show_colorbar = show_colorbar,
                              show_land = show_land,
                              show_grid_lines = show_grid_lines,
                              show_grid_labels = show_grid_labels,
                              show_coastline_over_data = show_coastline_over_data,
                              show_land_over_data = show_land_over_data,
                              grid_linewidth = grid_linewidth,
                              grid_linestyle = grid_linestyle,
                              colorbar_label = colorbar_label)

    return p, gl, cbar

# -----------------------------------------------------------------------------

def _add_features_to_axis(ax, p, cmin, cmax,
                          cmap = 'jet',
                          show_coastline=True,
                          show_colorbar=True,
                          show_land=True, 
                          show_grid_lines=True,
                          show_grid_labels=True,
                          show_coastline_over_data = True,
                          show_land_over_data = True,
                          grid_linewidth = 1,
                          grid_linestyle = '--',
                          colorbar_label = None):
                                     
    
    if show_land:
        if show_land_over_data:
        # place land over the data
            zorder = 75
        else:
        # place land under the data
            zorder = 25
        
        ax.add_feature(cfeature.LAND, zorder=zorder)
          
    if show_coastline:
        # place the coastline over land and over the data (default zorder 50)
        if show_coastline_over_data:
            zorder = 85
        else:
            # place coastline over land but under data
            zorder = 35
        
        ax.coastlines(linewidth=0.8, zorder=zorder)
        
    gl = []
    if show_grid_lines :
        # grid lines go over everything (zorder 110)
        gl = ax.gridlines(crs=ccrs.PlateCarree(),
                          linewidth=grid_linewidth, 
                          color='black',
                          draw_labels = show_grid_labels,
                          alpha=0.5, 
                          linestyle=grid_linestyle,
                          zorder=110)
        
    cbar = []
    if show_colorbar:
        sm = plt.cm.ScalarMappable(cmap=cmap, norm=plt.Normalize(cmin,cmax))
        sm._A = []
        cbar = plt.colorbar(sm,ax=ax)
        #cbar = plt.colorbar(p, ax=ax)
        if type(colorbar_label) is str:
            cbar.set_label(colorbar_label)
        
    return gl, cbar
# -----------------------------------------------------------------------------


def _create_projection_axis(projection_type,
                            user_lon_0,
                            user_lat_0,
                            parallels,
                            lat_lim,
                            subplot_grid,
                            less_output):

    """Set appropriate axis for projection type
    See plot_proj_to_latlon_grid for input parameter definitions.

    Returns
    -------
    ax :  matplotlib axis object
        defined with the correct projection
    show_grid_labels : logical
        True = show the grid labels, possibly not supported by all projections. 
               See cartopy documentation for updates.
    """

    if not less_output:
        print('_create_projection_axis: projection_type', projection_type)
        print('_create_projection_axis: user_lon_0, user_lat_0', user_lon_0, user_lat_0)
        print('_create_projection_axis: parallels', parallels)
        print('_create_projection_axis: lat_lim', lat_lim)

    # initialize (optional) subplot variables
    row = []
    col = []
    ind = []

    if subplot_grid is not None:

        if type(subplot_grid) is dict:
            row = subplot_grid['nrows']
            col = subplot_grid['ncols']
            ind = subplot_grid['index']

        elif type(subplot_grid) is list:
            row = subplot_grid[0]
            col = subplot_grid[1]
            ind = subplot_grid[2]

        else:
            raise TypeError('Unexpected subplot_grid type: ',type(subplot_grid))
    else:
        row = 1
        col = 1
        ind = 1

    # Build dictionary of projection_types mapped to Cartopy calls
<<<<<<< HEAD
    # verify that each project is available in cartopy before adding it to the dictionary
    if hasattr(ccrs, 'EqualEarth'):
=======
    proj_dict = {'Mercator':ccrs.Mercator,
             'LambertConformal':ccrs.LambertConformal,
             'AlbersEqualArea':ccrs.AlbersEqualArea,
             'PlateCarree':ccrs.PlateCarree,
             'cyl':ccrs.LambertCylindrical,
             'robin':ccrs.Robinson,
             'Mollweide':ccrs.Mollweide,
             'ortho': ccrs.Orthographic,
             'InterruptedGoodeHomolosine':ccrs.InterruptedGoodeHomolosine
             }

    # cartopy crs changed the name of ths proj version attribute
    # so we must check both the new and old names
    if hasattr(cartopy.crs, 'PROJ_VERSION'):
       proj_version = cartopy.crs.PROJ_VERSION
    elif hasattr(cartopy.crs, 'PROJ4_VERSION'):
       proj_version = cartopy.crs.PROJ4_VERSION
    else:
       # I can't tell the proj version, set to zero to be safe 
       proj_version = (0,0,0) 

    # This projection requires proj4 v.>= 5.2.0
    if proj_version >= (5,2,0):
>>>>>>> 88a4ee40
        proj_dict['EqualEarth']=ccrs.EqualEarth
    if hasattr(ccrs, 'Mercator'):
        proj_dict['Mercator']=ccrs.Mercator
    if hasattr(ccrs, 'LambertConformal'):
        proj_dict['LambertConformal']=ccrs.LambertConformal
    if hasattr(ccrs, 'AlbersEqualArea'):
        proj_dict['AlbersEqualArea']=ccrs.AlbersEqualArea
    if hasattr(ccrs, 'PlateCaree'):
        proj_dict['PlateCaree']=ccrs.PlateCaree
    if hasattr(ccrs, 'LambertCylindrical'):
        proj_dict['cyl']=ccrs.LambertCylindrical
    if hasattr(ccrs, 'Robinson'):
        proj_dict['robin']=ccrs.Robinson
    if hasattr(ccrs, 'Mollweide'):
        proj_dict['Mollweide']=ccrs.Mollweide
    if hasattr(ccrs, 'Orthographic'):
        proj_dict['ortho']=ccrs.Orthographic
    if hasattr(ccrs, 'InterruptedGoodeHomolosine'):
        proj_dict['InterruptedGoodeHomolosine']=ccrs.InterruptedGoodeHomolosine

    # stereo special cases
    if projection_type == 'stereo':
        if lat_lim>0:
            if hasattr(ccrs, 'NorthPolarStereo'):
               proj_dict['stereo']=ccrs.NorthPolarStereo
        else :
            if hasattr(ccrs, 'SouthPolarStereo'):
               proj_dict['stereo']=ccrs.SouthPolarStereo

    if projection_type not in proj_dict:
        raise NotImplementedError('projection type must be in ',proj_dict.keys())

    # Build dictionary for projection arguments
    proj_args={}
    if user_lon_0 is not None:
        proj_args['central_longitude']=user_lon_0
    if user_lat_0 is not None and projection_type != 'stereo':
        proj_args['central_latitude']=user_lat_0
    if (projection_type == 'LambertConformal') & (lat_lim is not None) :
        proj_args['cutoff']=lat_lim
    if parallels is not None :
        proj_args['standard_parallels']=parallels

    ax = plt.subplot(row, col, ind,
                    projection=proj_dict[projection_type](**proj_args))

    if not less_output:
        print('Projection type: ', projection_type)

    return ax
<|MERGE_RESOLUTION|>--- conflicted
+++ resolved
@@ -1,673 +1,644 @@
-"""
-ECCO v4 Python: tile_plot_proj
-
-This module includes routines for plotting arrays in different
-projections.
-
-.. _ecco_v4_py Documentation :
-   https://github.com/ECCO-GROUP/ECCOv4-py
-
-"""
-
-from __future__ import division,print_function
-import numpy as np
-import matplotlib.pylab as plt
-import matplotlib.path as mpath
-import cartopy.crs as ccrs
-<<<<<<< HEAD
-#from cartopy._crs import PROJ4_VERSION
-=======
-import cartopy as cartopy
->>>>>>> 88a4ee40
-import cartopy.feature as cfeature
-from .resample_to_latlon import resample_to_latlon
-
-from .plot_utils import assign_colormap
-
-#%%%%%%%%%%%%%%%%%%%%%%%%%%%%%%%%%%%%%%%%%%%%%%%%%%%%%%%%%%%%%%%%%%%%%%%%
-def plot_proj_to_latlon_grid(lons, lats, data,
-                             projection_type = 'robin',
-                             dx=.25, dy=.25,
-                             radius_of_influence = 112000,
-                             plot_type = 'pcolormesh',
-                             cmap = None,
-                             cmin = None, 
-                             cmax = None,
-                             user_lon_0 = 0,
-                             user_lat_0 = None,
-                             lat_lim = 50,
-                             parallels = None,
-                             show_coastline = True,
-                             show_colorbar = False,
-                             show_land = True,
-                             show_grid_lines = True,
-                             show_grid_labels = False,
-                             show_coastline_over_data = True,
-                             show_land_over_data = True,
-                             grid_linewidth = 1,
-                             grid_linestyle = '--',
-                             colorbar_label = None,
-                             subplot_grid=None,
-                             less_output=True,
-                             **kwargs):
-    
-    """Plot a field of data from an arbitrary projection with lat/lon coordinates
-    on a geographic projection after resampling it to a regular lat/lon grid.
-    
-
-    Parameters
-    ----------
-    lons, lats : numpy ndarray or xarray DataArrays, required
-        the longitudes and latitudes of the data to plot
-        
-    data : numpy ndarray or xarray DataArray, required
-        the field to be plotted
-        
-    dx, dy : float, optional, default 0.25 degrees
-        latitude, longitude spacing of the new lat/lon grid onto which the 
-        field 'data' will be resampled.
-
-    radius_of_influence : float, optional, default 112000 m
-        to map values from 'data' to the new lat/lon grid, we use use a
-        nearest neighbor approach with the constraint that we only use values
-        from 'data' that fall within a circle with radius='radius_of_influence'
-        from the center of each new lat/lon grid cell. 
-        for the llc90, with 1 degree resolution, 
-            radius_of_influence = 1/2 x sqrt(2) x 112e3 km 
-        would suffice.
-        
-    projection_type : string, optional
-        denote the type of projection, see Cartopy docs.
-        options include
-            'robin' - Robinson
-            'PlateCarree' - flat 2D projection
-            'LambertConformal'
-            'Mercator'
-            'EqualEarth'
-            'Mollweide'
-            'AlbersEqualArea'
-            'cyl' - Lambert Cylindrical
-            'ortho' - Orthographic
-            'stereo' - polar stereographic projection, see lat_lim for choosing
-            'InterruptedGoodeHomolosine'
-                North or South
-        
-    plot_type : string, optional
-        denotes type of plot ot make with the data
-        options include
-            'pcolormesh' - pcolormesh
-            'contourf' - filled contour
-            'points' - plot points at lat/lon locations
-    
-    cmap : matplotlib.colors.Colormap, optional, default None
-        a colormap for the figure.  
-    
-    cmin/cmax : floats, optional, default None
-        the minimum and maximum values to use for the colormap
-        if not specified, use the full range of the data
-            
-    user_lon_0 : float, optional, default 0 degrees
-        denote central longitude
-
-    user_lat_0 : float, optional, default None
-        denote central latitude (for relevant projections only, see Cartopy)
-
-    lat_lim : int, optional, default 50 degrees
-        for stereographic projection, denote the Southern (Northern) bounds for
-        North (South) polar projection or cutoff for LambertConformal projection
-
-    parallels : float, optional,
-        standard_parallels, one or two latitudes of correct scale
-        (for relevant projections only, see Cartopy docs)
-
-    show_coastline : logical, optional, default True
-        show coastline or not
-                             
-    show_colorbar : logical, optional, default False
-        show a colorbar or not,
-
-    show_land : logical, optional, default True
-        show land or not
-
-    show_grid_lines : logical, optional, default True
-        True only possible for some cartopy projections
-
-    show_grid_labels: logical, optional, default False
-        True only possible for some cartopy projections
-
-    show_coastline_over_data : logical, optional, default True
-        draw coastline over the data or under the data
-
-    show_land_over_data: logical, optional, default True
-        draw land over the data or under the data
-
-    grid_linewidth : float, optional, default 1.0
-        width of grid lines
-
-    grid_linestyle : string, optional, default = '--'
-        pattern of grid lines,
-                
-    subplot_grid : dict or list, optional
-        specifying placement on subplot as
-            dict:
-                {'nrows': rows_val, 'ncols': cols_val, 'index': index_val}
-
-            list:
-                [nrows_val, ncols_val, index_val]
-
-            equates to
-
-                matplotlib.pyplot.subplot(
-                    row=nrows_val, col=ncols_val,index=index_val)
-
-    less_output : string, optional
-        debugging flag, don't print if True
-
-    """
-
-    if cmap == None:
-        cmap, (new_cmin,new_cmax) = assign_colormap(data, cmap)
-    
-    if cmin == None:
-        cmin = np.nanmin(data[:])
-    if cmax == None:
-        cmax = np.nanmax(data[:])
-
-    if projection_type == 'stereo' and user_lat_0 == None:
-        if lat_lim > 0:
-            user_lat_0 = 90
-        else:
-            user_lat_0 = -90
-
-    # Make projection axis
-    ax  = _create_projection_axis(
-            projection_type, user_lon_0, user_lat_0, parallels,
-            lat_lim, subplot_grid, less_output)
-    
-    ax.set_global()
-
-    # lat-lon data is EPSG:4326
-    # https://spatialreference.org/ref/epsg/wgs-84/
-    # +proj=longlat +ellps=WGS84 +datum=WGS84 +no_defs 
-    data_epsg_code = 4326 
-    
-    # get current figure
-    f = plt.gcf()
-    
-    # initialize some variables that may not get defined if there is an error
-    p = []
-    cbar = []
-    gl = []
-    
-    # Polar Stereographic
-    if isinstance(ax.projection, ccrs.NorthPolarStereo) or \
-       isinstance(ax.projection, ccrs.SouthPolarStereo) :
-          
-        new_grid_lon_centers, new_grid_lat_centers,\
-        new_grid_lon_edges, new_grid_lat_edges,\
-        data_latlon_projection = \
-            resample_to_latlon(lons, lats, data,
-                               -90, 90, dy,
-                               -180, 180, dx,
-                               mapping_method='nearest_neighbor',
-                               radius_of_influence = radius_of_influence)
-            
-        if plot_type == 'pcolormesh':
-            plot_lons = new_grid_lon_edges
-            plot_lats = new_grid_lat_edges
-        else:
-            plot_lons = new_grid_lon_centers
-            plot_lats = new_grid_lat_centers
-            
-        p, gl, cbar = \
-            plot_pstereo(plot_lons, 
-                         plot_lats, 
-                         data_latlon_projection,
-                         data_epsg_code,
-                         lat_lim,
-                         cmin, cmax, ax,
-                         plot_type = plot_type,
-                         cmap = cmap,
-                         show_coastline = show_coastline,
-                         show_colorbar = show_colorbar,
-                         show_land = show_land,
-                         show_grid_lines = show_grid_lines,
-                         show_grid_labels = show_grid_labels,
-                         show_coastline_over_data = show_coastline_over_data,
-                         show_land_over_data = show_land_over_data,
-                         grid_linewidth = grid_linewidth,
-                         grid_linestyle = grid_linestyle,
-                         colorbar_label = colorbar_label,
-                         less_output=less_output)
-    
-           
-    else: # not polar stereographic projection
-    
-        # To avoid plotting problems around the date line, lon=180E, -180W
-        # we may have to break the plotting into two parts
-        # also, for some reason cartopy or matplotlib 
-        # doesn't like it when the edge of the 
-        # longitude array is the same as the edge of the map when 
-        # user_lon_0 (center_longitude) is not 0 or 180/-180.  A small 
-        # the longitude grid is therefore adjusted by an epsilon.
-        ep = 0.00001
-        
-        lon_tmp_d = []
-        if np.abs(user_lon_0 ) == 180:
-            lon_tmp_d.append([ep, 180])
-            lon_tmp_d.append([-180, -ep])
-        elif user_lon_0 < 0:
-            lon_tmp_d.append([-180,180+user_lon_0])
-            lon_tmp_d.append([180 + user_lon_0 + ep, 180])
-        elif user_lon_0 > 0:
-            lon_tmp_d.append([-180+user_lon_0, 180])
-            lon_tmp_d.append([-180, -180+user_lon_0-ep])
-        elif user_lon_0 == 0:
-            # if the map is centered exactly at 0E 
-            # cartopy has no problem including -180 and 180 in the longitude
-            # arrays
-            lon_tmp_d.append([-180, 180])
-            
-        # loop through different parts of the map to plot (if they exist),
-        # do interpolation and plot
-
-        for ki, k in enumerate(lon_tmp_d):
-            lon_limits = lon_tmp_d[ki]
-            
-            new_grid_lon_centers, new_grid_lat_centers,\
-            new_grid_lon_edges, new_grid_lat_edges,\
-            data_latlon_projection = \
-                resample_to_latlon(lons, lats, data,
-                                   -90, 90, dy,
-                                   lon_limits[0], lon_limits[1], dx,
-                                   mapping_method='nearest_neighbor',
-                                   radius_of_influence = radius_of_influence)
-    
-            if plot_type == 'pcolormesh':
-                plot_lons = new_grid_lon_edges
-                plot_lats = new_grid_lat_edges
-            else:
-                plot_lons = new_grid_lon_centers
-                plot_lats = new_grid_lat_centers
-                
-            # don't make the colorbar a second time if we've already
-            # made it once in the loop
-            if cbar != []:
-                show_colorbar=False;
-
-            p, gl, cbar = \
-                  plot_global(plot_lons,
-                              plot_lats,
-                              data_latlon_projection,
-                              data_epsg_code,
-                              cmin, cmax, ax,
-                              plot_type = plot_type,
-                              cmap = cmap,
-                              show_coastline = show_coastline,
-                              show_colorbar = show_colorbar,
-                              show_land = show_land,
-                              show_grid_lines = show_grid_lines,
-                              show_grid_labels = show_grid_labels,
-                              show_coastline_over_data = show_coastline_over_data,
-                              show_land_over_data = show_land_over_data,
-                              grid_linewidth = grid_linewidth,
-                              grid_linestyle = grid_linestyle,
-                              colorbar_label =colorbar_label,
-                              less_output=less_output)
-    
-
-    return f, ax, p, cbar, new_grid_lon_centers, new_grid_lat_centers,\
-        data_latlon_projection, gl
-    #%%%%%%%%%%%%%%%%%%%%%%%%%%%%%%%%%%%%%%%%%%%%%%%%%%%%%%%%%%%%%%%%%%%%%%%%
-
-
-def plot_pstereo(xx, yy, data,
-                 data_epsg_code, \
-                 lat_lim,
-                 cmin, cmax, ax,
-                 plot_type = 'pcolormesh',
-                 circle_boundary = False,
-                 cmap = None,
-                 show_coastline = True,
-                 show_colorbar = False,
-                 show_land = True,
-                 show_grid_lines = True,
-                 show_grid_labels = False,
-                 show_coastline_over_data = True,
-                 show_land_over_data = True,
-                 grid_linewidth = 1,
-                 grid_linestyle = '--',
-                 levels = 20,
-                 data_zorder = 50,
-                 points_color = 'k',
-                 colorbar_label = None,
-                 less_output = True):
-
-    # assign cmap default
-    if cmap is None:
-        cmap, (new_cmin,new_cmax) = assign_colormap(data, cmap)
-
-    if isinstance(ax.projection, ccrs.NorthPolarStereo):
-        ax.set_extent([-180, 180, lat_lim, 90], ccrs.PlateCarree())
-        if not less_output:
-            print('North Polar Projection')
-    
-    elif isinstance(ax.projection, ccrs.SouthPolarStereo):
-        ax.set_extent([-180, 180, -90, lat_lim], ccrs.PlateCarree())
-        if not less_output:
-            print('South Polar Projection')
-    else:
-        raise ValueError('ax must be either ccrs.NorthPolarStereo or ccrs.SouthPolarStereo')
-
-    if not less_output:
-        print('lat_lim: ',lat_lim)
-
-    # truncate the plot to just a circular shape
-    if circle_boundary:
-        theta = np.linspace(0, 2*np.pi, 100)
-        center, radius = [0.5, 0.5], 0.5
-        verts = np.vstack([np.sin(theta), np.cos(theta)]).T
-        circle = mpath.Path(verts * radius + center)
-        ax.set_boundary(circle, transform=ax.transAxes)
-
-    if data_epsg_code == 4326: # lat lon does nneed to be projected
-        data_crs =  ccrs.PlateCarree()
-    else:
-        # reproject the data if necessary
-        data_crs=ccrs.epsg(data_epsg_code)
-
-
-    # plot the data on zorder 50
-    p=[]
-    if plot_type == 'pcolormesh':
-        p = ax.pcolormesh(xx, yy, data, transform=data_crs,
-                          vmin=cmin, vmax=cmax, cmap=cmap, zorder=data_zorder)
-
-    elif plot_type =='contourf':
-        p = ax.contourf(xx, yy, data, levels, transform=data_crs,
-                        vmin=cmin, vmax=cmax, cmap=cmap, zorder=data_zorder)
-
-    elif plot_type == 'points':
-        p = ax.plot(xx, yy,  color=points_color, marker='.', transform=data_crs,
-                    zorder=data_zorder)
-
-    else:
-        raise ValueError('plot_type  must be either "pcolormesh", "contourf", or "points"')
-
-
-    gl, cbar =\
-        _add_features_to_axis(ax, p, cmin, cmax,
-                              cmap = cmap,
-                              show_coastline = show_coastline,
-                              show_colorbar = show_colorbar,
-                              show_land = show_land,
-                              show_grid_lines = show_grid_lines,
-                              show_grid_labels = show_grid_labels,
-                              show_coastline_over_data = show_coastline_over_data,
-                              show_land_over_data = show_land_over_data,
-                              grid_linewidth = grid_linewidth,
-                              grid_linestyle = grid_linestyle,
-                              colorbar_label = colorbar_label)
-        
-
-    return p, gl, cbar
-
-#%%
-
-def plot_global(xx,yy, data,
-                data_epsg_code,
-                cmin, cmax, ax,
-                cmap=None,
-                plot_type = 'pcolormesh',
-                circle_boundary = False,
-                show_coastline = True,
-                show_colorbar = False,
-                show_land = True,
-                show_grid_lines = True,
-                show_grid_labels = False,
-                show_coastline_over_data = True,
-                show_land_over_data = True,
-                grid_linewidth = 1,
-                grid_linestyle = '--',
-                levels = 20,
-                colorbar_label=None,
-                data_zorder = 50,
-                points_color = 'k',
-                less_output=True):
-
-    # assign cmap default
-    if cmap is None:
-        cmap, (new_cmin,new_cmax) = assign_colormap(data, cmap)
-
-    if data_epsg_code == 4326: # lat lon does nneed to be projected
-        data_crs =  ccrs.PlateCarree()
-    else:
-        data_crs =ccrs.epsg(data_epsg_code)
-
-    # plot the data on zorder 50
-    p=[]
-    if plot_type == 'pcolormesh':
-        p = ax.pcolormesh(xx, yy, data, transform=data_crs, \
-                          vmin=cmin, vmax=cmax, cmap=cmap,
-                          zorder=data_zorder)
-
-    elif plot_type =='contourf':
-        p = ax.contourf(xx, yy, data, levels, transform=data_crs,  \
-                        vmin=cmin, vmax=cmax, cmap=cmap,
-                        zorder=data_zorder)
-
-    elif plot_type == 'points':
-        p = ax.plot(xx, yy,  color=points_color, marker='.', transform=data_crs,
-                    zorder=data_zorder)
-
-    else:
-        raise ValueError('plot_type  must be either "pcolormesh", "contourf", or "points"')
-
-    gl = []
-    cbar = []
-    
-    gl, cbar =\
-        _add_features_to_axis(ax, p, cmin, cmax,
-                              cmap = cmap,
-                              show_coastline = show_coastline,
-                              show_colorbar = show_colorbar,
-                              show_land = show_land,
-                              show_grid_lines = show_grid_lines,
-                              show_grid_labels = show_grid_labels,
-                              show_coastline_over_data = show_coastline_over_data,
-                              show_land_over_data = show_land_over_data,
-                              grid_linewidth = grid_linewidth,
-                              grid_linestyle = grid_linestyle,
-                              colorbar_label = colorbar_label)
-
-    return p, gl, cbar
-
-# -----------------------------------------------------------------------------
-
-def _add_features_to_axis(ax, p, cmin, cmax,
-                          cmap = 'jet',
-                          show_coastline=True,
-                          show_colorbar=True,
-                          show_land=True, 
-                          show_grid_lines=True,
-                          show_grid_labels=True,
-                          show_coastline_over_data = True,
-                          show_land_over_data = True,
-                          grid_linewidth = 1,
-                          grid_linestyle = '--',
-                          colorbar_label = None):
-                                     
-    
-    if show_land:
-        if show_land_over_data:
-        # place land over the data
-            zorder = 75
-        else:
-        # place land under the data
-            zorder = 25
-        
-        ax.add_feature(cfeature.LAND, zorder=zorder)
-          
-    if show_coastline:
-        # place the coastline over land and over the data (default zorder 50)
-        if show_coastline_over_data:
-            zorder = 85
-        else:
-            # place coastline over land but under data
-            zorder = 35
-        
-        ax.coastlines(linewidth=0.8, zorder=zorder)
-        
-    gl = []
-    if show_grid_lines :
-        # grid lines go over everything (zorder 110)
-        gl = ax.gridlines(crs=ccrs.PlateCarree(),
-                          linewidth=grid_linewidth, 
-                          color='black',
-                          draw_labels = show_grid_labels,
-                          alpha=0.5, 
-                          linestyle=grid_linestyle,
-                          zorder=110)
-        
-    cbar = []
-    if show_colorbar:
-        sm = plt.cm.ScalarMappable(cmap=cmap, norm=plt.Normalize(cmin,cmax))
-        sm._A = []
-        cbar = plt.colorbar(sm,ax=ax)
-        #cbar = plt.colorbar(p, ax=ax)
-        if type(colorbar_label) is str:
-            cbar.set_label(colorbar_label)
-        
-    return gl, cbar
-# -----------------------------------------------------------------------------
-
-
-def _create_projection_axis(projection_type,
-                            user_lon_0,
-                            user_lat_0,
-                            parallels,
-                            lat_lim,
-                            subplot_grid,
-                            less_output):
-
-    """Set appropriate axis for projection type
-    See plot_proj_to_latlon_grid for input parameter definitions.
-
-    Returns
-    -------
-    ax :  matplotlib axis object
-        defined with the correct projection
-    show_grid_labels : logical
-        True = show the grid labels, possibly not supported by all projections. 
-               See cartopy documentation for updates.
-    """
-
-    if not less_output:
-        print('_create_projection_axis: projection_type', projection_type)
-        print('_create_projection_axis: user_lon_0, user_lat_0', user_lon_0, user_lat_0)
-        print('_create_projection_axis: parallels', parallels)
-        print('_create_projection_axis: lat_lim', lat_lim)
-
-    # initialize (optional) subplot variables
-    row = []
-    col = []
-    ind = []
-
-    if subplot_grid is not None:
-
-        if type(subplot_grid) is dict:
-            row = subplot_grid['nrows']
-            col = subplot_grid['ncols']
-            ind = subplot_grid['index']
-
-        elif type(subplot_grid) is list:
-            row = subplot_grid[0]
-            col = subplot_grid[1]
-            ind = subplot_grid[2]
-
-        else:
-            raise TypeError('Unexpected subplot_grid type: ',type(subplot_grid))
-    else:
-        row = 1
-        col = 1
-        ind = 1
-
-    # Build dictionary of projection_types mapped to Cartopy calls
-<<<<<<< HEAD
-    # verify that each project is available in cartopy before adding it to the dictionary
-    if hasattr(ccrs, 'EqualEarth'):
-=======
-    proj_dict = {'Mercator':ccrs.Mercator,
-             'LambertConformal':ccrs.LambertConformal,
-             'AlbersEqualArea':ccrs.AlbersEqualArea,
-             'PlateCarree':ccrs.PlateCarree,
-             'cyl':ccrs.LambertCylindrical,
-             'robin':ccrs.Robinson,
-             'Mollweide':ccrs.Mollweide,
-             'ortho': ccrs.Orthographic,
-             'InterruptedGoodeHomolosine':ccrs.InterruptedGoodeHomolosine
-             }
-
-    # cartopy crs changed the name of ths proj version attribute
-    # so we must check both the new and old names
-    if hasattr(cartopy.crs, 'PROJ_VERSION'):
-       proj_version = cartopy.crs.PROJ_VERSION
-    elif hasattr(cartopy.crs, 'PROJ4_VERSION'):
-       proj_version = cartopy.crs.PROJ4_VERSION
-    else:
-       # I can't tell the proj version, set to zero to be safe 
-       proj_version = (0,0,0) 
-
-    # This projection requires proj4 v.>= 5.2.0
-    if proj_version >= (5,2,0):
->>>>>>> 88a4ee40
-        proj_dict['EqualEarth']=ccrs.EqualEarth
-    if hasattr(ccrs, 'Mercator'):
-        proj_dict['Mercator']=ccrs.Mercator
-    if hasattr(ccrs, 'LambertConformal'):
-        proj_dict['LambertConformal']=ccrs.LambertConformal
-    if hasattr(ccrs, 'AlbersEqualArea'):
-        proj_dict['AlbersEqualArea']=ccrs.AlbersEqualArea
-    if hasattr(ccrs, 'PlateCaree'):
-        proj_dict['PlateCaree']=ccrs.PlateCaree
-    if hasattr(ccrs, 'LambertCylindrical'):
-        proj_dict['cyl']=ccrs.LambertCylindrical
-    if hasattr(ccrs, 'Robinson'):
-        proj_dict['robin']=ccrs.Robinson
-    if hasattr(ccrs, 'Mollweide'):
-        proj_dict['Mollweide']=ccrs.Mollweide
-    if hasattr(ccrs, 'Orthographic'):
-        proj_dict['ortho']=ccrs.Orthographic
-    if hasattr(ccrs, 'InterruptedGoodeHomolosine'):
-        proj_dict['InterruptedGoodeHomolosine']=ccrs.InterruptedGoodeHomolosine
-
-    # stereo special cases
-    if projection_type == 'stereo':
-        if lat_lim>0:
-            if hasattr(ccrs, 'NorthPolarStereo'):
-               proj_dict['stereo']=ccrs.NorthPolarStereo
-        else :
-            if hasattr(ccrs, 'SouthPolarStereo'):
-               proj_dict['stereo']=ccrs.SouthPolarStereo
-
-    if projection_type not in proj_dict:
-        raise NotImplementedError('projection type must be in ',proj_dict.keys())
-
-    # Build dictionary for projection arguments
-    proj_args={}
-    if user_lon_0 is not None:
-        proj_args['central_longitude']=user_lon_0
-    if user_lat_0 is not None and projection_type != 'stereo':
-        proj_args['central_latitude']=user_lat_0
-    if (projection_type == 'LambertConformal') & (lat_lim is not None) :
-        proj_args['cutoff']=lat_lim
-    if parallels is not None :
-        proj_args['standard_parallels']=parallels
-
-    ax = plt.subplot(row, col, ind,
-                    projection=proj_dict[projection_type](**proj_args))
-
-    if not less_output:
-        print('Projection type: ', projection_type)
-
-    return ax
+"""
+ECCO v4 Python: tile_plot_proj
+
+This module includes routines for plotting arrays in different
+projections.
+
+.. _ecco_v4_py Documentation :
+   https://github.com/ECCO-GROUP/ECCOv4-py
+
+"""
+
+from __future__ import division,print_function
+import numpy as np
+import matplotlib.pylab as plt
+import matplotlib.path as mpath
+import cartopy.crs as ccrs
+import cartopy as cartopy
+import cartopy.feature as cfeature
+from .resample_to_latlon import resample_to_latlon
+
+from .plot_utils import assign_colormap
+
+#%%%%%%%%%%%%%%%%%%%%%%%%%%%%%%%%%%%%%%%%%%%%%%%%%%%%%%%%%%%%%%%%%%%%%%%%
+def plot_proj_to_latlon_grid(lons, lats, data,
+                             projection_type = 'robin',
+                             dx=.25, dy=.25,
+                             radius_of_influence = 112000,
+                             plot_type = 'pcolormesh',
+                             cmap = None,
+                             cmin = None, 
+                             cmax = None,
+                             user_lon_0 = 0,
+                             user_lat_0 = None,
+                             lat_lim = 50,
+                             parallels = None,
+                             show_coastline = True,
+                             show_colorbar = False,
+                             show_land = True,
+                             show_grid_lines = True,
+                             show_grid_labels = False,
+                             show_coastline_over_data = True,
+                             show_land_over_data = True,
+                             grid_linewidth = 1,
+                             grid_linestyle = '--',
+                             colorbar_label = None,
+                             subplot_grid=None,
+                             less_output=True,
+                             **kwargs):
+    
+    """Plot a field of data from an arbitrary projection with lat/lon coordinates
+    on a geographic projection after resampling it to a regular lat/lon grid.
+    
+
+    Parameters
+    ----------
+    lons, lats : numpy ndarray or xarray DataArrays, required
+        the longitudes and latitudes of the data to plot
+        
+    data : numpy ndarray or xarray DataArray, required
+        the field to be plotted
+        
+    dx, dy : float, optional, default 0.25 degrees
+        latitude, longitude spacing of the new lat/lon grid onto which the 
+        field 'data' will be resampled.
+
+    radius_of_influence : float, optional, default 112000 m
+        to map values from 'data' to the new lat/lon grid, we use use a
+        nearest neighbor approach with the constraint that we only use values
+        from 'data' that fall within a circle with radius='radius_of_influence'
+        from the center of each new lat/lon grid cell. 
+        for the llc90, with 1 degree resolution, 
+            radius_of_influence = 1/2 x sqrt(2) x 112e3 km 
+        would suffice.
+        
+    projection_type : string, optional
+        denote the type of projection, see Cartopy docs.
+        options include
+            'robin' - Robinson
+            'PlateCarree' - flat 2D projection
+            'LambertConformal'
+            'Mercator'
+            'EqualEarth'
+            'Mollweide'
+            'AlbersEqualArea'
+            'cyl' - Lambert Cylindrical
+            'ortho' - Orthographic
+            'stereo' - polar stereographic projection, see lat_lim for choosing
+            'InterruptedGoodeHomolosine'
+                North or South
+        
+    plot_type : string, optional
+        denotes type of plot ot make with the data
+        options include
+            'pcolormesh' - pcolormesh
+            'contourf' - filled contour
+            'points' - plot points at lat/lon locations
+    
+    cmap : matplotlib.colors.Colormap, optional, default None
+        a colormap for the figure.  
+    
+    cmin/cmax : floats, optional, default None
+        the minimum and maximum values to use for the colormap
+        if not specified, use the full range of the data
+            
+    user_lon_0 : float, optional, default 0 degrees
+        denote central longitude
+
+    user_lat_0 : float, optional, default None
+        denote central latitude (for relevant projections only, see Cartopy)
+
+    lat_lim : int, optional, default 50 degrees
+        for stereographic projection, denote the Southern (Northern) bounds for
+        North (South) polar projection or cutoff for LambertConformal projection
+
+    parallels : float, optional,
+        standard_parallels, one or two latitudes of correct scale
+        (for relevant projections only, see Cartopy docs)
+
+    show_coastline : logical, optional, default True
+        show coastline or not
+                             
+    show_colorbar : logical, optional, default False
+        show a colorbar or not,
+
+    show_land : logical, optional, default True
+        show land or not
+
+    show_grid_lines : logical, optional, default True
+        True only possible for some cartopy projections
+
+    show_grid_labels: logical, optional, default False
+        True only possible for some cartopy projections
+
+    show_coastline_over_data : logical, optional, default True
+        draw coastline over the data or under the data
+
+    show_land_over_data: logical, optional, default True
+        draw land over the data or under the data
+
+    grid_linewidth : float, optional, default 1.0
+        width of grid lines
+
+    grid_linestyle : string, optional, default = '--'
+        pattern of grid lines,
+                
+    subplot_grid : dict or list, optional
+        specifying placement on subplot as
+            dict:
+                {'nrows': rows_val, 'ncols': cols_val, 'index': index_val}
+
+            list:
+                [nrows_val, ncols_val, index_val]
+
+            equates to
+
+                matplotlib.pyplot.subplot(
+                    row=nrows_val, col=ncols_val,index=index_val)
+
+    less_output : string, optional
+        debugging flag, don't print if True
+
+    """
+
+    if cmap == None:
+        cmap, (new_cmin,new_cmax) = assign_colormap(data, cmap)
+    
+    if cmin == None:
+        cmin = np.nanmin(data[:])
+    if cmax == None:
+        cmax = np.nanmax(data[:])
+
+    if projection_type == 'stereo' and user_lat_0 == None:
+        if lat_lim > 0:
+            user_lat_0 = 90
+        else:
+            user_lat_0 = -90
+
+    # Make projection axis
+    ax  = _create_projection_axis(
+            projection_type, user_lon_0, user_lat_0, parallels,
+            lat_lim, subplot_grid, less_output)
+    
+    ax.set_global()
+
+    # lat-lon data is EPSG:4326
+    # https://spatialreference.org/ref/epsg/wgs-84/
+    # +proj=longlat +ellps=WGS84 +datum=WGS84 +no_defs 
+    data_epsg_code = 4326 
+    
+    # get current figure
+    f = plt.gcf()
+    
+    # initialize some variables that may not get defined if there is an error
+    p = []
+    cbar = []
+    gl = []
+    
+    # Polar Stereographic
+    if isinstance(ax.projection, ccrs.NorthPolarStereo) or \
+       isinstance(ax.projection, ccrs.SouthPolarStereo) :
+          
+        new_grid_lon_centers, new_grid_lat_centers,\
+        new_grid_lon_edges, new_grid_lat_edges,\
+        data_latlon_projection = \
+            resample_to_latlon(lons, lats, data,
+                               -90, 90, dy,
+                               -180, 180, dx,
+                               mapping_method='nearest_neighbor',
+                               radius_of_influence = radius_of_influence)
+            
+        if plot_type == 'pcolormesh':
+            plot_lons = new_grid_lon_edges
+            plot_lats = new_grid_lat_edges
+        else:
+            plot_lons = new_grid_lon_centers
+            plot_lats = new_grid_lat_centers
+            
+        p, gl, cbar = \
+            plot_pstereo(plot_lons, 
+                         plot_lats, 
+                         data_latlon_projection,
+                         data_epsg_code,
+                         lat_lim,
+                         cmin, cmax, ax,
+                         plot_type = plot_type,
+                         cmap = cmap,
+                         show_coastline = show_coastline,
+                         show_colorbar = show_colorbar,
+                         show_land = show_land,
+                         show_grid_lines = show_grid_lines,
+                         show_grid_labels = show_grid_labels,
+                         show_coastline_over_data = show_coastline_over_data,
+                         show_land_over_data = show_land_over_data,
+                         grid_linewidth = grid_linewidth,
+                         grid_linestyle = grid_linestyle,
+                         colorbar_label = colorbar_label,
+                         less_output=less_output)
+    
+           
+    else: # not polar stereographic projection
+    
+        # To avoid plotting problems around the date line, lon=180E, -180W
+        # we may have to break the plotting into two parts
+        # also, for some reason cartopy or matplotlib 
+        # doesn't like it when the edge of the 
+        # longitude array is the same as the edge of the map when 
+        # user_lon_0 (center_longitude) is not 0 or 180/-180.  A small 
+        # the longitude grid is therefore adjusted by an epsilon.
+        ep = 0.00001
+        
+        lon_tmp_d = []
+        if np.abs(user_lon_0 ) == 180:
+            lon_tmp_d.append([ep, 180])
+            lon_tmp_d.append([-180, -ep])
+        elif user_lon_0 < 0:
+            lon_tmp_d.append([-180,180+user_lon_0])
+            lon_tmp_d.append([180 + user_lon_0 + ep, 180])
+        elif user_lon_0 > 0:
+            lon_tmp_d.append([-180+user_lon_0, 180])
+            lon_tmp_d.append([-180, -180+user_lon_0-ep])
+        elif user_lon_0 == 0:
+            # if the map is centered exactly at 0E 
+            # cartopy has no problem including -180 and 180 in the longitude
+            # arrays
+            lon_tmp_d.append([-180, 180])
+            
+        # loop through different parts of the map to plot (if they exist),
+        # do interpolation and plot
+
+        for ki, k in enumerate(lon_tmp_d):
+            lon_limits = lon_tmp_d[ki]
+            
+            new_grid_lon_centers, new_grid_lat_centers,\
+            new_grid_lon_edges, new_grid_lat_edges,\
+            data_latlon_projection = \
+                resample_to_latlon(lons, lats, data,
+                                   -90, 90, dy,
+                                   lon_limits[0], lon_limits[1], dx,
+                                   mapping_method='nearest_neighbor',
+                                   radius_of_influence = radius_of_influence)
+    
+            if plot_type == 'pcolormesh':
+                plot_lons = new_grid_lon_edges
+                plot_lats = new_grid_lat_edges
+            else:
+                plot_lons = new_grid_lon_centers
+                plot_lats = new_grid_lat_centers
+                
+            # don't make the colorbar a second time if we've already
+            # made it once in the loop
+            if cbar != []:
+                show_colorbar=False;
+
+            p, gl, cbar = \
+                  plot_global(plot_lons,
+                              plot_lats,
+                              data_latlon_projection,
+                              data_epsg_code,
+                              cmin, cmax, ax,
+                              plot_type = plot_type,
+                              cmap = cmap,
+                              show_coastline = show_coastline,
+                              show_colorbar = show_colorbar,
+                              show_land = show_land,
+                              show_grid_lines = show_grid_lines,
+                              show_grid_labels = show_grid_labels,
+                              show_coastline_over_data = show_coastline_over_data,
+                              show_land_over_data = show_land_over_data,
+                              grid_linewidth = grid_linewidth,
+                              grid_linestyle = grid_linestyle,
+                              colorbar_label =colorbar_label,
+                              less_output=less_output)
+    
+
+    return f, ax, p, cbar, new_grid_lon_centers, new_grid_lat_centers,\
+        data_latlon_projection, gl
+    #%%%%%%%%%%%%%%%%%%%%%%%%%%%%%%%%%%%%%%%%%%%%%%%%%%%%%%%%%%%%%%%%%%%%%%%%
+
+
+def plot_pstereo(xx, yy, data,
+                 data_epsg_code, \
+                 lat_lim,
+                 cmin, cmax, ax,
+                 plot_type = 'pcolormesh',
+                 circle_boundary = False,
+                 cmap = None,
+                 show_coastline = True,
+                 show_colorbar = False,
+                 show_land = True,
+                 show_grid_lines = True,
+                 show_grid_labels = False,
+                 show_coastline_over_data = True,
+                 show_land_over_data = True,
+                 grid_linewidth = 1,
+                 grid_linestyle = '--',
+                 levels = 20,
+                 data_zorder = 50,
+                 points_color = 'k',
+                 colorbar_label = None,
+                 less_output = True):
+
+    # assign cmap default
+    if cmap is None:
+        cmap, (new_cmin,new_cmax) = assign_colormap(data, cmap)
+
+    if isinstance(ax.projection, ccrs.NorthPolarStereo):
+        ax.set_extent([-180, 180, lat_lim, 90], ccrs.PlateCarree())
+        if not less_output:
+            print('North Polar Projection')
+    
+    elif isinstance(ax.projection, ccrs.SouthPolarStereo):
+        ax.set_extent([-180, 180, -90, lat_lim], ccrs.PlateCarree())
+        if not less_output:
+            print('South Polar Projection')
+    else:
+        raise ValueError('ax must be either ccrs.NorthPolarStereo or ccrs.SouthPolarStereo')
+
+    if not less_output:
+        print('lat_lim: ',lat_lim)
+
+    # truncate the plot to just a circular shape
+    if circle_boundary:
+        theta = np.linspace(0, 2*np.pi, 100)
+        center, radius = [0.5, 0.5], 0.5
+        verts = np.vstack([np.sin(theta), np.cos(theta)]).T
+        circle = mpath.Path(verts * radius + center)
+        ax.set_boundary(circle, transform=ax.transAxes)
+
+    if data_epsg_code == 4326: # lat lon does nneed to be projected
+        data_crs =  ccrs.PlateCarree()
+    else:
+        # reproject the data if necessary
+        data_crs=ccrs.epsg(data_epsg_code)
+
+
+    # plot the data on zorder 50
+    p=[]
+    if plot_type == 'pcolormesh':
+        p = ax.pcolormesh(xx, yy, data, transform=data_crs,
+                          vmin=cmin, vmax=cmax, cmap=cmap, zorder=data_zorder)
+
+    elif plot_type =='contourf':
+        p = ax.contourf(xx, yy, data, levels, transform=data_crs,
+                        vmin=cmin, vmax=cmax, cmap=cmap, zorder=data_zorder)
+
+    elif plot_type == 'points':
+        p = ax.plot(xx, yy,  color=points_color, marker='.', transform=data_crs,
+                    zorder=data_zorder)
+
+    else:
+        raise ValueError('plot_type  must be either "pcolormesh", "contourf", or "points"')
+
+
+    gl, cbar =\
+        _add_features_to_axis(ax, p, cmin, cmax,
+                              cmap = cmap,
+                              show_coastline = show_coastline,
+                              show_colorbar = show_colorbar,
+                              show_land = show_land,
+                              show_grid_lines = show_grid_lines,
+                              show_grid_labels = show_grid_labels,
+                              show_coastline_over_data = show_coastline_over_data,
+                              show_land_over_data = show_land_over_data,
+                              grid_linewidth = grid_linewidth,
+                              grid_linestyle = grid_linestyle,
+                              colorbar_label = colorbar_label)
+        
+
+    return p, gl, cbar
+
+#%%
+
+def plot_global(xx,yy, data,
+                data_epsg_code,
+                cmin, cmax, ax,
+                cmap=None,
+                plot_type = 'pcolormesh',
+                circle_boundary = False,
+                show_coastline = True,
+                show_colorbar = False,
+                show_land = True,
+                show_grid_lines = True,
+                show_grid_labels = False,
+                show_coastline_over_data = True,
+                show_land_over_data = True,
+                grid_linewidth = 1,
+                grid_linestyle = '--',
+                levels = 20,
+                colorbar_label=None,
+                data_zorder = 50,
+                points_color = 'k',
+                less_output=True):
+
+    # assign cmap default
+    if cmap is None:
+        cmap, (new_cmin,new_cmax) = assign_colormap(data, cmap)
+
+    if data_epsg_code == 4326: # lat lon does nneed to be projected
+        data_crs =  ccrs.PlateCarree()
+    else:
+        data_crs =ccrs.epsg(data_epsg_code)
+
+    # plot the data on zorder 50
+    p=[]
+    if plot_type == 'pcolormesh':
+        p = ax.pcolormesh(xx, yy, data, transform=data_crs, \
+                          vmin=cmin, vmax=cmax, cmap=cmap,
+                          zorder=data_zorder)
+
+    elif plot_type =='contourf':
+        p = ax.contourf(xx, yy, data, levels, transform=data_crs,  \
+                        vmin=cmin, vmax=cmax, cmap=cmap,
+                        zorder=data_zorder)
+
+    elif plot_type == 'points':
+        p = ax.plot(xx, yy,  color=points_color, marker='.', transform=data_crs,
+                    zorder=data_zorder)
+
+    else:
+        raise ValueError('plot_type  must be either "pcolormesh", "contourf", or "points"')
+
+    gl = []
+    cbar = []
+    
+    gl, cbar =\
+        _add_features_to_axis(ax, p, cmin, cmax,
+                              cmap = cmap,
+                              show_coastline = show_coastline,
+                              show_colorbar = show_colorbar,
+                              show_land = show_land,
+                              show_grid_lines = show_grid_lines,
+                              show_grid_labels = show_grid_labels,
+                              show_coastline_over_data = show_coastline_over_data,
+                              show_land_over_data = show_land_over_data,
+                              grid_linewidth = grid_linewidth,
+                              grid_linestyle = grid_linestyle,
+                              colorbar_label = colorbar_label)
+
+    return p, gl, cbar
+
+# -----------------------------------------------------------------------------
+
+def _add_features_to_axis(ax, p, cmin, cmax,
+                          cmap = 'jet',
+                          show_coastline=True,
+                          show_colorbar=True,
+                          show_land=True, 
+                          show_grid_lines=True,
+                          show_grid_labels=True,
+                          show_coastline_over_data = True,
+                          show_land_over_data = True,
+                          grid_linewidth = 1,
+                          grid_linestyle = '--',
+                          colorbar_label = None):
+                                     
+    
+    if show_land:
+        if show_land_over_data:
+        # place land over the data
+            zorder = 75
+        else:
+        # place land under the data
+            zorder = 25
+        
+        ax.add_feature(cfeature.LAND, zorder=zorder)
+          
+    if show_coastline:
+        # place the coastline over land and over the data (default zorder 50)
+        if show_coastline_over_data:
+            zorder = 85
+        else:
+            # place coastline over land but under data
+            zorder = 35
+        
+        ax.coastlines(linewidth=0.8, zorder=zorder)
+        
+    gl = []
+    if show_grid_lines :
+        # grid lines go over everything (zorder 110)
+        gl = ax.gridlines(crs=ccrs.PlateCarree(),
+                          linewidth=grid_linewidth, 
+                          color='black',
+                          draw_labels = show_grid_labels,
+                          alpha=0.5, 
+                          linestyle=grid_linestyle,
+                          zorder=110)
+        
+    cbar = []
+    if show_colorbar:
+        sm = plt.cm.ScalarMappable(cmap=cmap, norm=plt.Normalize(cmin,cmax))
+        sm._A = []
+        cbar = plt.colorbar(sm,ax=ax)
+        #cbar = plt.colorbar(p, ax=ax)
+        if type(colorbar_label) is str:
+            cbar.set_label(colorbar_label)
+        
+    return gl, cbar
+# -----------------------------------------------------------------------------
+
+
+def _create_projection_axis(projection_type,
+                            user_lon_0,
+                            user_lat_0,
+                            parallels,
+                            lat_lim,
+                            subplot_grid,
+                            less_output):
+
+    """Set appropriate axis for projection type
+    See plot_proj_to_latlon_grid for input parameter definitions.
+
+    Returns
+    -------
+    ax :  matplotlib axis object
+        defined with the correct projection
+    show_grid_labels : logical
+        True = show the grid labels, possibly not supported by all projections. 
+               See cartopy documentation for updates.
+    """
+
+    if not less_output:
+        print('_create_projection_axis: projection_type', projection_type)
+        print('_create_projection_axis: user_lon_0, user_lat_0', user_lon_0, user_lat_0)
+        print('_create_projection_axis: parallels', parallels)
+        print('_create_projection_axis: lat_lim', lat_lim)
+
+    # initialize (optional) subplot variables
+    row = []
+    col = []
+    ind = []
+
+    if subplot_grid is not None:
+
+        if type(subplot_grid) is dict:
+            row = subplot_grid['nrows']
+            col = subplot_grid['ncols']
+            ind = subplot_grid['index']
+
+        elif type(subplot_grid) is list:
+            row = subplot_grid[0]
+            col = subplot_grid[1]
+            ind = subplot_grid[2]
+
+        else:
+            raise TypeError('Unexpected subplot_grid type: ',type(subplot_grid))
+    else:
+        row = 1
+        col = 1
+        ind = 1
+
+    proj_dict = dict()
+    # Build dictionary of projection_types mapped to Cartopy calls
+    # verify that each project is available in cartopy before adding it to the dictionary
+    if hasattr(ccrs, 'EqualEarth'):
+        proj_dict['EqualEarth']=ccrs.EqualEarth
+    if hasattr(ccrs, 'Mercator'):
+        proj_dict['Mercator']=ccrs.Mercator
+    if hasattr(ccrs, 'LambertConformal'):
+        proj_dict['LambertConformal']=ccrs.LambertConformal
+    if hasattr(ccrs, 'AlbersEqualArea'):
+        proj_dict['AlbersEqualArea']=ccrs.AlbersEqualArea
+    if hasattr(ccrs, 'PlateCaree'):
+        proj_dict['PlateCaree']=ccrs.PlateCaree
+    if hasattr(ccrs, 'LambertCylindrical'):
+        proj_dict['cyl']=ccrs.LambertCylindrical
+    if hasattr(ccrs, 'Robinson'):
+        proj_dict['robin']=ccrs.Robinson
+    if hasattr(ccrs, 'Mollweide'):
+        proj_dict['Mollweide']=ccrs.Mollweide
+    if hasattr(ccrs, 'Orthographic'):
+        proj_dict['ortho']=ccrs.Orthographic
+    if hasattr(ccrs, 'InterruptedGoodeHomolosine'):
+        proj_dict['InterruptedGoodeHomolosine']=ccrs.InterruptedGoodeHomolosine
+
+    # stereo special cases
+    if projection_type == 'stereo':
+        if lat_lim>0:
+            if hasattr(ccrs, 'NorthPolarStereo'):
+               proj_dict['stereo']=ccrs.NorthPolarStereo
+        else :
+            if hasattr(ccrs, 'SouthPolarStereo'):
+               proj_dict['stereo']=ccrs.SouthPolarStereo
+
+    if projection_type not in proj_dict:
+        raise NotImplementedError('projection type not found in set of available projections:', proj_dict.keys())
+
+    # Build dictionary for projection arguments
+    proj_args={}
+    if user_lon_0 is not None:
+        proj_args['central_longitude']=user_lon_0
+    if user_lat_0 is not None and projection_type != 'stereo':
+        proj_args['central_latitude']=user_lat_0
+    if (projection_type == 'LambertConformal') & (lat_lim is not None) :
+        proj_args['cutoff']=lat_lim
+    if parallels is not None :
+        proj_args['standard_parallels']=parallels
+
+    ax = plt.subplot(row, col, ind,
+                    projection=proj_dict[projection_type](**proj_args))
+
+    if not less_output:
+        print('Projection type: ', projection_type)
+
+    return ax