"""
ECCO v4 Python: tile_io

This module provides routines for loading ECCO netcdf files.
--- now with actual documentation!

.. _ecco_v4_py Documentation :
   https://github.com/ECCO-GROUP/ECCOv4-py

"""
from __future__ import division,print_function
import numpy as np
import xarray as xr
import glob
import os
import re

from .netcdf_product_generation import update_ecco_dataset_geospatial_metadata
from .netcdf_product_generation import update_ecco_dataset_temporal_coverage_metadata


#%%
<<<<<<< HEAD
def load_ecco_grid_nc(grid_dir, grid_filename=[], \
=======
def load_ecco_grid_nc(grid_dir, grid_filename='', \
>>>>>>> 5d80d1c5
                      tiles_to_load = 'all', \
                      k_subset = [], \
                      dask_chunk = False,\
                      less_output = True):
    
    """

    Loads the ECCOv4 NetCDF model grid parameters.
    All 13 tiles of the lat-lon-cap (llc) grid are present in this 
    type of file.  A subset of the vertical level (k_subset) and the 
    model grid tiles (tiles_to_load) are optional arguments.

    Simply pass the directory with the model grid file 

    Parameters
    ----------
    grid_dir : str
        path to a directory within which we will look for NetCDF grid file

    grid_filename : str
        name of model grid file
<<<<<<< HEAD
        Something like : ECCOv4r3_grid.nc or ECCOv4r4_grid.nc
        
=======
    
>>>>>>> 5d80d1c5
    tiles_to_load : int or list or range, optional, default range(13)
        a list of which tiles to load.  
    
    k_subset : list, optional, default = [] (load all)
        a list of which vertical levels to load. 
                
    dask_chunk : boolean, optional, default True
        whether or not to ask Dask to chunk the arrays into pieces 90x90.  
        WARNING: DON'T MESS WITH THIS NUMBER.

    less_output : boolean, default False
        A debugging flag.  False = less debugging output
        
    Returns
    -------
    g : Dataset
        an xarray Dataset

    """
    if not less_output:
        print ('tiles_to_load ', tiles_to_load)

    if isinstance(tiles_to_load,str):
        if 'all' in tiles_to_load:
            tiles_to_load = [0,1,2,3,4,5,6,7,8,9,10,11,12]
        else:
            tiles_to_load = list(int(tiles_to_load))
    elif isinstance(tiles_to_load,tuple):
        tiles_to_load = list(tiles_to_load)
    elif isinstance(tiles_to_load, int):
        tiles_to_load = [tiles_to_load]
    elif isinstance(tiles_to_load, range):
        tiles_to_load = list(tiles_to_load)
    elif not isinstance(tiles_to_load, list):
        raise Exception ('tiles_to_load has to be a tuple, int, list or string ' + \
                         'you passed a %s and I cannot handle that' % type(tiles_to_load))

    if not less_output:
        print(grid_filename, grid_dir)
 
    if len(grid_filename) == 0:
        files = np.sort(glob.glob(grid_dir + '/*nc'))
    else:
        files = np.sort(glob.glob(grid_dir + '/' + grid_filename))    
<<<<<<< HEAD
        
        
=======
        
        
>>>>>>> 5d80d1c5
    if len(files) == 1:
        file = files[0]
        g = []
    
        if not less_output:
            print ('--- LOADING model grid file: %s' % files[0])

        if dask_chunk:
            g_i = xr.open_dataset(file, chunks=90)
        else:
            g_i = xr.open_dataset(file).load()

        # pull out a k subset
        if len(k_subset) > 0 :
            if 'k' in g_i.coords.keys():
                g_i = g_i.isel(k=k_subset)
<<<<<<< HEAD

            if 'k_u' in g_i.coords.keys():
                g_i = g_i.isel(k_u=k_subset)

            if 'k_l' in g_i.coords.keys():
                g_i = g_i.isel(k_l=k_subset)

            if 'k_p1' in g_i.coords.keys():
                g_i = g_i.isel(k_p1=k_subset)


        # pull out the tile subset
        g_i = g_i.isel(tile=tiles_to_load)

        
        # update some metadata for fun.
        g_i = update_ecco_dataset_geospatial_metadata(g_i)
        g_i = update_ecco_dataset_temporal_coverage_metadata(g_i)

    # no files
    else:
        print('\n\n Attention!!')
        print('ECCO netcdf grid file not found in ' + grid_dir)
        print('Consider passing the grid file directory and grid filename as arguments')
        return []
    
=======

            if 'k_u' in g_i.coords.keys():
                g_i = g_i.isel(k_u=k_subset)

            if 'k_l' in g_i.coords.keys():
                g_i = g_i.isel(k_l=k_subset)

            if 'k_p1' in g_i.coords.keys():
                g_i = g_i.isel(k_p1=k_subset)


        # pull out the tile subset
        g_i = g_i.isel(tile=tiles_to_load)

        
        # update some metadata for fun.
        g_i = update_ecco_dataset_geospatial_metadata(g_i)
        g_i = update_ecco_dataset_temporal_coverage_metadata(g_i)

    # no files
    else:
        print('you must specify the model grid filename')
        
>>>>>>> 5d80d1c5
    return g_i



#%%
def load_ecco_var_from_years_nc(data_dir, var_to_load, \
                                years_to_load = 'all', \
                                tiles_to_load = 'all', \
                                k_subset = [], \
                                dask_chunk = True,\
                                less_output = True):
    
    """

    Loads one or more ECCOv4 NetCDF state estimate variable in the
    format of one file per variable per year.  All 13 tiles of the 
    lat-lon-cap (llc) grid are present in this type of file.

    Files in this format have names like 
        /eccov4r3_native_grid_netcdf/mon_mean/THETA_2010.nc
        /eccov4r3_native_grid_netcdf/day_mean/THETA_2010.nc
        /eccov4r3_native_grid_netcdf/mon_snapshot/THETA_2010.nc

    Simply point this routine at a directory with one or more 
    of these files and one or more years of var_to_load variables will
    be loaded. 
    * Used repeatedly by recursive_load_ecco_var_from_years_nc *


    Parameters
    ----------
    data_dir : str
        path to a directory within which we will look for NetCDF tile files

    tiles_to_load : int or list or range, optional, default range(13)
        a list of which tiles to load.  
    
    var_to_load : str
        string indicating which variable to load.
        
    years_to_load : str, int or list, optional, default 'all'
        a list of which years to load.  
    
    k_subset : list, optional, default = [] (load all)
        a list of which vertical levels to load. 
                
    dask_chunk : boolean, optional, default True
        whether or not to ask Dask to chunk the arrays into pieces 90x90.  
        WARNING: DON'T MESS WITH THIS NUMBER.

    less_output : boolean, default False
        A debugging flag.  False = less debugging output
        
    Returns
    -------
    g : Dataset
        an xarray Dataset

    """
    if not less_output:
        print ('tiles_to_load ', tiles_to_load)
        print ('years to load ', years_to_load)

    if isinstance(tiles_to_load,str):
        if 'all' in tiles_to_load:
            tiles_to_load = [0,1,2,3,4,5,6,7,8,9,10,11,12]
        else:
            tiles_to_load = list(int(tiles_to_load))
    elif isinstance(tiles_to_load,tuple):
        tiles_to_load = list(tiles_to_load)
    elif isinstance(tiles_to_load, int):
        tiles_to_load = [tiles_to_load]
    elif isinstance(tiles_to_load, range):
        tiles_to_load = list(tiles_to_load)
    elif not isinstance(tiles_to_load, list):
        raise Exception ('tiles_to_load has to be a tuple, int, list or string ' + \
                         'you passed a %s and I cannot handle that' % type(tiles_to_load))
 
    files = np.sort(glob.glob(data_dir + '/' + var_to_load + '*nc'))

    g = []
    
    if not less_output:
        print ('--- LOADING %s FROM YEARS NC: %s' % \
               (var_to_load, data_dir))
    
    if isinstance(years_to_load, str):
        if 'all' not in years_to_load:        
            years_to_load = int(years_to_load)
    elif isinstance(years_to_load,tuple):
        years_to_load = list(years_to_load)
    elif isinstance(years_to_load, int):
        years_to_load = [years_to_load]
    elif isinstance(years_to_load, str):
        years_to_load = int(years_to_load)
    elif isinstance(years_to_load, range):
        years_to_load = list(years_to_load)
    elif not isinstance(years_to_load, list):
        raise Exception ('years_to_load has to be a tuple, int, list or string ' + \
                         'you passed a %s and I cannot handle that' % type(years_to_load))

    if len(files) > 0:
        if not less_output:
            print ('---found %s nc files here.  loading ....' % var_to_load)
       
        for file in files:
            file_year = int(str.split(file,'.nc')[0][-4:])
            var_name_of_file = re.split(r"_\d+",str.split(file,'/')[-1])[0]
            
            if var_name_of_file == var_to_load:
                
                if 'all' in years_to_load or file_year in years_to_load:
                     
                    if dask_chunk:
                        g_i = xr.open_dataset(file, chunks=90)
                    else:
                        g_i = xr.open_dataset(file).load()

                    # pull out a k subset
                    if len(k_subset) > 0 and 'k' in g_i.coords.keys():
                        g_i = g_i.isel(k=k_subset)
    
                    # pull out the tile subset
                    g_i = g_i.isel(tile=tiles_to_load)

                    
                    if isinstance(g, list):
                        g = g_i
                    else:
                        g = xr.concat((g, g_i),'time')
        

        # finished looping through files
        if len(g) == 0:
            if not less_output:
                print ('we had files but did not load any matching %s ' % \
                       var_to_load)
        
        else:
            # update some metadata for fun.
            g = update_ecco_dataset_geospatial_metadata(g)
            g = update_ecco_dataset_temporal_coverage_metadata(g)
    # no files
    else:
        if not less_output:
            print ('no files found with name "%s" in %s \n' % \
                   (var_to_load, data_dir ))
        
    return g

#%%
def recursive_load_ecco_var_from_years_nc(data_root_dir, 
                                          vars_to_load = 'all',
                                          tiles_to_load = 'all',
                                          years_to_load = 'all',
                                          k_subset = [],
                                          dask_chunk = True,
                                          less_output = True):
    
    """

    Loads one or more state estimate variables for one or more 
    years.  Appropriate for ECCOv4 NetCDF files stored in the
    format of one file per variable per year.  All 13 tiles of the 
    lat-lon-cap (llc) grid are present in this type of file.

    Files in this format have names like 
        /eccov4r3_native_grid_netcdf/mon_mean/THETA_2010.nc
        /eccov4r3_native_grid_netcdf/day_mean/THETA_2010.nc
        /eccov4r3_native_grid_netcdf/mon_snapshot/THETA_2010.nc

    Simply point this routine at a top-level directory, a list of
    variables you want, and a list of years and prepare to be dazzled.

    * Makes heavy use of load_ecco_var_from_years_nc *


    Parameters
    ----------
    data_root_dir : str
        path to a top-level directory below we will look for NetCDF tile files

    vars_to_load : list or str, optional, default 'all' 
        a list or string indicating which variables you want to load.
        
        Note: if 'all', data_root_dir must be a directory with one or more
        variable names. In the follow example, THETA, SALT, and ETAN
        will be loaded if the full path to `eccov4_native_grid_netcdf` is 
        provided:
            /eccov4r3_native_grid_netcdf/THETA/THETA_YYYY.nc 
            /eccov4r3_native_grid_netcdf/SALT/SALT_YYYY.nc 
            /eccov4r3_native_grid_netcdf/ETAN/ETAN_YYYY.nc 

    tiles_to_load : int or list or range, optional, default range(13)
        a list of which tiles to load.  
    
    years_to_load : int or list or range, optional, default 'all'
        a list of which tiles to load
        
    k_subset : list, optional, default = [] (load all)
        a list of which vertical levels to load. 
                
    dask_chunk : boolean, optional, default True
        whether or not to ask Dask to chunk the arrays into pieces 90x90.  
        WARNING: DON'T MESS WITH THIS NUMBER.

    less_output : boolean, default False
        A debugging flag.  False = less debugging output
        
    Returns
    -------
    g : Dataset
        an xarray Dataset

    """

    if not less_output:
        print ('tiles_to_load ', tiles_to_load)
        print ('years to load ', years_to_load)

    if isinstance(tiles_to_load,str):
        if 'all' in tiles_to_load:
            tiles_to_load = [0,1,2,3,4,5,6,7,8,9,10,11,12]
        else:
            tiles_to_load = list(int(tiles_to_load))
    elif isinstance(tiles_to_load,tuple):
        tiles_to_load = list(tiles_to_load)
    elif isinstance(tiles_to_load, int):
        tiles_to_load = [tiles_to_load]
    elif isinstance(tiles_to_load, range):
        tiles_to_load = list(tiles_to_load)
    elif not isinstance(tiles_to_load, list):
        raise Exception ('tiles_to_load has to be a tuple, int, list or string ' + \
                         'you passed a %s and I cannot handle that' % str(type(tiles_to_load)))

    if isinstance(years_to_load, str):
        if 'all' not in years_to_load:        
            years_to_load = int(years_to_load)
    elif isinstance(years_to_load,tuple):
        years_to_load = list(years_to_load)
    elif isinstance(years_to_load, int):
        years_to_load = [years_to_load]
    elif isinstance(years_to_load, str):
        years_to_load = int(years_to_load)
    elif isinstance(years_to_load, range):
        years_to_load = list(years_to_load)
    elif not isinstance(years_to_load, list):
        raise Exception ('years_to_load has to be a tuple, int, list or string ' + \
                         'you passed a %s and I cannot handle that' % type(years_to_load))
    
    if not isinstance(vars_to_load, list):
        vars_to_load = [vars_to_load]
        
    # ecco_dataset to return
    g = []

    #if 'all' in vars_to_load:
    var_head_dirs = np.sort(glob.glob(data_root_dir + '/*'))
    var_names = []
      
    # search for variable names in data_root_dir
    if not less_output:
        print ('searching for variables in %s ' % data_root_dir)
    
    for var in var_head_dirs:
        var_names.append(str.split(var,'/')[-1])
       
    print ('searching %s for variables ... ' % data_root_dir)

    if len(var_names) == 0:
       print ('no variables found in %s' % data_root_dir)
    else:
       print ('found  %s \n' %  str(var_names))

    
    if not isinstance(years_to_load, list):
        years_to_load = [years_to_load]    
    
    # loop through the variable names found here.
    for var_to_load in var_names:
        g_var = []

        if 'all' in vars_to_load or var_to_load in vars_to_load:
            if not less_output:
                print ('trying to load %s ' % var_to_load)
                
            sub_dirs = np.sort(([[x[0] for x in os.walk(data_root_dir)]]))

            
            # loop through subdirectories look for var_to_load
            for sub_dir in sub_dirs[0]:
                if not less_output :
                    print ('searching for %s in %s ' % (var_to_load, sub_dir))
                
                g_i = load_ecco_var_from_years_nc(sub_dir, var_to_load, 
                                             years_to_load = years_to_load,
                                             tiles_to_load = tiles_to_load,
                                             k_subset =  k_subset,
                                             dask_chunk = dask_chunk,
                                             less_output =less_output)

                if len(g_i) > 0:
                    if isinstance(g_var, list):
                        g_var = g_i
                    else:
                        g_var = xr.concat((g_var,g_i),'time')
                
            print 
            
            # finshed looping through all dirs 
            if len(g_var) == 0:
                print ('finished searching for %s ... not found!' % var_to_load) 
            else:
                print ('finished searching for %s ... success!' % var_to_load) 
                
        
        # if we loaded var_to_load, then add it to g
        if len(g_var) > 0:
            # if g is [], make g = g_var
            if len(g) == 0 :
                g = g_var
            
            # otherwise merge
            else:
                g = xr.merge((g_var,g))
    # add some metadata
    if len(g) > 0:
        g = update_ecco_dataset_geospatial_metadata(g)
        g = update_ecco_dataset_temporal_coverage_metadata(g)
        
    return g
        <|MERGE_RESOLUTION|>--- conflicted
+++ resolved
@@ -20,11 +20,7 @@
 
 
 #%%
-<<<<<<< HEAD
 def load_ecco_grid_nc(grid_dir, grid_filename=[], \
-=======
-def load_ecco_grid_nc(grid_dir, grid_filename='', \
->>>>>>> 5d80d1c5
                       tiles_to_load = 'all', \
                       k_subset = [], \
                       dask_chunk = False,\
@@ -46,12 +42,8 @@
 
     grid_filename : str
         name of model grid file
-<<<<<<< HEAD
-        Something like : ECCOv4r3_grid.nc or ECCOv4r4_grid.nc
-        
-=======
-    
->>>>>>> 5d80d1c5
+        filename should be something like : ECCOv4r3_grid.nc or ECCOv4r4_grid.nc
+        
     tiles_to_load : int or list or range, optional, default range(13)
         a list of which tiles to load.  
     
@@ -96,13 +88,7 @@
         files = np.sort(glob.glob(grid_dir + '/*nc'))
     else:
         files = np.sort(glob.glob(grid_dir + '/' + grid_filename))    
-<<<<<<< HEAD
-        
-        
-=======
-        
-        
->>>>>>> 5d80d1c5
+
     if len(files) == 1:
         file = files[0]
         g = []
@@ -119,7 +105,6 @@
         if len(k_subset) > 0 :
             if 'k' in g_i.coords.keys():
                 g_i = g_i.isel(k=k_subset)
-<<<<<<< HEAD
 
             if 'k_u' in g_i.coords.keys():
                 g_i = g_i.isel(k_u=k_subset)
@@ -138,6 +123,8 @@
         # update some metadata for fun.
         g_i = update_ecco_dataset_geospatial_metadata(g_i)
         g_i = update_ecco_dataset_temporal_coverage_metadata(g_i)
+        
+        return g_i
 
     # no files
     else:
@@ -146,34 +133,6 @@
         print('Consider passing the grid file directory and grid filename as arguments')
         return []
     
-=======
-
-            if 'k_u' in g_i.coords.keys():
-                g_i = g_i.isel(k_u=k_subset)
-
-            if 'k_l' in g_i.coords.keys():
-                g_i = g_i.isel(k_l=k_subset)
-
-            if 'k_p1' in g_i.coords.keys():
-                g_i = g_i.isel(k_p1=k_subset)
-
-
-        # pull out the tile subset
-        g_i = g_i.isel(tile=tiles_to_load)
-
-        
-        # update some metadata for fun.
-        g_i = update_ecco_dataset_geospatial_metadata(g_i)
-        g_i = update_ecco_dataset_temporal_coverage_metadata(g_i)
-
-    # no files
-    else:
-        print('you must specify the model grid filename')
-        
->>>>>>> 5d80d1c5
-    return g_i
-
-
 
 #%%
 def load_ecco_var_from_years_nc(data_dir, var_to_load, \
