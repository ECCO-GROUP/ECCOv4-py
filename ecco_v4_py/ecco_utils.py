#!/usr/bin/env python3
# -*- coding: utf-8 -*-
"""
ECCO v4 Python: Utililites

This module includes utility routines that operate on the Dataset or DataArray Objects

.. _ecco_v4_py Documentation :
   https://github.com/ECCO-GROUP/ECCOv4-py
"""

from __future__ import division, print_function
import numpy as np
import xarray as xr
import datetime
import dateutil
import xgcm
from pprint import pprint
from collections import OrderedDict

def find_metadata_in_json_dictionary(var, key, metadata, print_output=False):
    for m in metadata:
        if m[key] == var:
            if print_output:
                print(m)
            return m
    return []


def add_global_metadata(metadata, G, dataset_dim, less_output=True):

    if not less_output:
        print('adding global metadata')
        pprint(metadata)

    # loop through pairs
    for mc in metadata:
        # get name and type
        mname = mc['name']
        mtype = mc['type']

        # by default add the key/pair
        add_field = True

        # unless it has as specific 'grid_dimension' associated
        # with it. If so, then only add it if this dataset indicates
        # it is necessary.  for example, don't provide geospatial
        # depth information for 2D datasets
        if 'grid_dimension' in mc.keys():
            gd = mc['grid_dimension']

            if dataset_dim not in gd:
                add_field = False

        # if we do add the field, we have to convert to the
        # appropriate data type
        if add_field == True:
            if mtype == 's':
                G.attrs[mname] = mc['value']
            elif mtype == 'f':
                G.attrs[mname] = float(mc['value'])
            elif mtype == 'i':
                G.attrs[mname] = np.int32(mc['value'])
            else:
                print('INVALID MTYPE ! ', mtype)
        else:
            print('\t> not adding ', mc)

    return G


def add_coordinate_metadata(metadata_dict, G):
    # G : dataset
    # metadata_dict: dictionary of metadata records with name as a key
    keys_to_exclude = ['grid_dimension','name']

    for coord in G.coords:

        print('\n### ', coord)
        # look for coordinate in metadat dictionary
        mv = find_metadata_in_json_dictionary(coord, 'name', metadata_dict)

        if len(mv) > 0:
            # if metadata for this coordinate is present
            # loop through all of the keys and if it is not
            # on the excluded list, add it
            for m_key in sorted(mv.keys()):
                if m_key not in keys_to_exclude:
                    G[coord].attrs[m_key] = mv[m_key]
                    print('\t',m_key, ':', mv[m_key])
        else:
            print('...... no metadata found in dictionary')

    return G


def add_variable_metadata(variable_metadata_dict, G, grouping_gcmd_keywords=[]):

    # ADD VARIABLE METADATA  & SAVE GCMD KEYWORDS
    keys_to_exclude = ['grid_dimension','name', 'GCMD_keywords', "variable_rename",\
                       'comments_1', 'comments_2', 'internal_note','internal note',\
                       'grid_location']

    for var in G.data_vars:
        print('\n### ', var)
        mv = find_metadata_in_json_dictionary(var, 'name', variable_metadata_dict)

        if len(mv) == 0:
            print('...... no metadata found in dictionary')

        else:
            # loop through each key, add if not on exclude list
            for m_key in sorted(mv.keys()):
                if m_key not in keys_to_exclude:
                    G[var].attrs[m_key] = mv[m_key]
                    print('\t',m_key, ':', mv[m_key])

            # merge the two comment fields (both *MUST* be present)
            # if they are empty then don't merge
            if len(mv['comments_1']) > 0 and len(mv['comments_2']) > 0:
                if mv['comments_1'][-1] == '.':
                    G[var].attrs['comment'] =  mv['comments_1'] + ' ' + mv['comments_2']
                else:
                    G[var].attrs['comment'] =  mv['comments_1'] + '. ' + mv['comments_2']

                print('\t','comment', ':', G[var].attrs['comment'])
            else:
                print('comment fields are empty')

            # append GCMD keywords, if present
            if 'GCMD_keywords' in mv.keys():
               # Get the GCMD keywords, these will be added into the global
               # attributes
               gcmd_keywords = mv['GCMD_keywords'].split(',')

               print('\t','GCMD keywords : ', gcmd_keywords)

               for gcmd_keyword in gcmd_keywords:
                   grouping_gcmd_keywords.append(gcmd_keyword.strip())

    return G, grouping_gcmd_keywords

def sort_attrs(attrs):
    """

    Alphabetically sort all keys in a dictionary

    Parameters
    ----------
    attrs : dict
        a dictionary of key/value pairs

    Returns
    -------
    attrs : dict
        a dictionary of key/value pairs sorted alphabetically by key

    """

    od = OrderedDict()

    keys = sorted(list(attrs.keys()),key=str.casefold)

    for k in keys:
        od[k] = attrs[k]

    return od


def sort_all_attrs(ecco_dataset, print_output=False):
    """

    Alphabetically sort all attributes in a ecco_dataset object (ecco_dataset)
    including the attributes of coordinates, data variables,
    and the global attributes.

    Parameters
    ----------
    ecco_dataset : xarray Dataset
        an xarray dataset

    Returns
    -------
    ecco_dataset : xarray Dataset
        an xarray dataset with all attributes sorted alphabetically

    """

    for coord in list(ecco_dataset.coords):
        if print_output:
            print(coord)
        new_attrs = sort_attrs(ecco_dataset[coord].attrs)
        ecco_dataset[coord].attrs = new_attrs

    for dv in list(ecco_dataset.data_vars):
        if print_output:
            print(dv)
        new_attrs = sort_attrs(ecco_dataset[dv].attrs)
        ecco_dataset[dv].attrs = new_attrs

    new_attrs = sort_attrs(ecco_dataset.attrs)
    ecco_dataset.attrs = new_attrs

    return ecco_dataset


def make_time_bounds_and_center_times_from_ecco_dataset(ecco_dataset, \
                                                        output_freq_code):
    """

    Given an ecco_dataset object (ecco_dataset) with time variables that
    correspond with the 'end' of averaging time periods
    and an output frequency code (AVG_MON, AVG_DAY, AVG_WEEK, or AVG_YEAR),
    create a time_bounds array of dimension 2xn, with 'n' being the number
    of time averaged records in ecco_dataset, each with two datetime64
    variables, one for the averaging period start, one
    for the averaging period end.

    The routine also creates an array of times corresponding to the 'middle'
    of each averaging period.

    Parameters
    ----------
    ecco_dataset : xarray Dataset
        an xarray dataset with 'time' variables representing the times at
        the 'end' of an averaging periods


    Returns
    -------
    time_bnds : np.array(dtype=np.datetime64)
        a datetime64 with the start and end time(s) of the averaging periods

    center_times :np.array(dtype=np.datetime64)
        a numpy array containing the 'center' time of the averaging period(s)


    """

    if ecco_dataset.time.size == 1:

        if isinstance(ecco_dataset.time.values, np.ndarray):
            time_tmp = ecco_dataset.time.values[0]
        else:
            time_tmp = ecco_dataset.time.values

        time_bnds, center_times = \
            make_time_bounds_from_ds64(time_tmp,\
                                       output_freq_code)

        time_bnds=np.expand_dims(time_bnds,0)

    else:
        time_start = []
        time_end  = []
        center_time = []
        for time_i in range(len(ecco_dataset.timestep)):
             tb, ct = \
                 make_time_bounds_from_ds64(ecco_dataset.time.values[time_i],
                                  output_freq_code)

             time_start.append(tb[0])
             time_end.append(tb[1])

             center_time.append(ct)

        # convert list to array
        center_times = np.array(center_time,dtype=np.datetime64)
        time_bnds    = np.array([time_start, time_end],dtype='datetime64')
        time_bnds    = time_bnds.T

    # make time bounds dataset
    if 'time' not in ecco_dataset.dims.keys():
         ecco_dataset = ecco_dataset.expand_dims(dim='time')

    #print ('-- tb shape ', time_bnds.shape)
    #print ('-- tb type  ', type(time_bnds))

    time_bnds_ds = xr.Dataset({'time_bnds': (['time','nv'], time_bnds)},
                               coords={'time':ecco_dataset.time}) #,

    return time_bnds_ds, center_times

#%%
def make_time_bounds_from_ds64(rec_avg_end, output_freq_code):
    """

    Given a datetime64 object (rec_avg_end) representing the 'end' of an
    averaging time period (usually derived from the mitgcm file's timestep)
    and an output frequency code
    (AVG_MON, AVG_DAY, AVG_WEEK, or AVG_YEAR), create a time_bounds array
    with two datetime64 variables, one for the averaging period start, one
    for the averaging period end.  Also find the middle time between the
    two..

    Parameters
    ----------
    rec_avg_end : numpy.datetime64
        the time at the end of an averaging period

    output_freq_code : str
        code indicating the time period of the averaging period
        - AVG_DAY, AVG_MON, AVG_WEEK, or AVG_YEAR


    Returns
    -------
    time_bnds : numpy.array(dtype=numpy.datetime64)
        a datetime64 array with the start and end time of the averaging periods

    center_times : numpy.datetime64
        the 'center' of the averaging period

    """

    if  output_freq_code in ('AVG_MON','AVG_DAY','AVG_WEEK','AVG_YEAR'):
        rec_year, rec_mon, rec_day, \
        rec_hour, rec_min, rec_sec = \
            extract_yyyy_mm_dd_hh_mm_ss_from_datetime64(rec_avg_end)


        rec_avg_end_as_dt = datetime.datetime(rec_year, rec_mon,
                                              rec_day, rec_hour,
                                              rec_min, rec_sec)

        if output_freq_code     == 'AVG_MON':
            rec_avg_start =  rec_avg_end_as_dt - \
                dateutil.relativedelta.relativedelta(months=1)
        elif output_freq_code   == 'AVG_DAY':
            rec_avg_start =  rec_avg_end_as_dt - \
                dateutil.relativedelta.relativedelta(days=1)
        elif output_freq_code   == 'AVG_WEEK':
            rec_avg_start =  rec_avg_end_as_dt - \
                dateutil.relativedelta.relativedelta(weeks=1)
        elif output_freq_code   == 'AVG_YEAR':
            rec_avg_start =  rec_avg_end_as_dt - \
                dateutil.relativedelta.relativedelta(years=1)

        rec_avg_start =  np.datetime64(rec_avg_start)

        rec_avg_delta = rec_avg_end - rec_avg_start
        rec_avg_middle = rec_avg_start + rec_avg_delta/2
        #print rec_avg_end, rec_avg_start, rec_avg_middle

        rec_time_bnds = np.array([rec_avg_start, rec_avg_end])

        return rec_time_bnds, rec_avg_middle

    else:
        print ('output_freq_code must be: AVG_MON, AVG_DAY, AVG_WEEK, OR AVG_YEAR')
        print ('you provided ' + str(output_freq_code))
        return [],[]

#%%
def extract_yyyy_mm_dd_hh_mm_ss_from_datetime64(dt64):
    """

    Extract separate fields for year, monday, day, hour, min, sec from
<<<<<<< HEAD
    a datetime64 object

    Parameters
    ----------
    dt64 : numpy.datetime64
=======
    a datetime64 object, or an array-like object of datetime64 objects

    Parameters
    ----------
    dt64 : xarray DataArray, np.ndarray, list of, or single numpy.datetime64
>>>>>>> b69826cd
        a datetime64 object

    Returns
    -------
    year, mon, day, hh, mm, ss : int

    """
<<<<<<< HEAD

    s = str(dt64)
    year = int(s[0:4])
    mon = int(s[5:7])
    day = int(s[8:10])
    hh = int(s[11:13])
    mm = int(s[14:16])
    ss = int(s[17:18])

    #print year, mon, day, hh, mm, ss
    return year,mon,day,hh,mm,ss

=======
    # use xarray to do this robustly
    if isinstance(dt64,xr.core.dataarray.DataArray):
        year = dt64.dt.year.astype(int)
        mon = dt64.dt.month.astype(int)
        day = dt64.dt.day.astype(int)
        hh = dt64.dt.hour.astype(int)
        mm = dt64.dt.minute.astype(int)
        ss = dt64.dt.second.astype(int)
        return year, mon, day, hh, mm, ss


    # otherwise transform the problem to use xarray
    elif isinstance(dt64,list):
        xdates = extract_yyyy_mm_dd_hh_mm_ss_from_datetime64(xr.DataArray(np.array(dt64)))
        return tuple([list(x.values) for x in xdates])
    elif isinstance(dt64,np.ndarray):
        xdates = extract_yyyy_mm_dd_hh_mm_ss_from_datetime64(xr.DataArray(dt64))
        return tuple([x.values for x in xdates])
    elif isinstance(dt64,np.datetime64):
        xdates = extract_yyyy_mm_dd_hh_mm_ss_from_datetime64(xr.DataArray(np.array([dt64])))
        return tuple([int(x.values) for x in xdates])
>>>>>>> b69826cd

#%%
def minimal_metadata(ds):
    """

    This routine removes some of the redundant metadata that is included with the ECCO v4 netcdf tiles from the Dataset object `ds`.  Specifically, metadata with the tags `A` through `Z` (those metadata records) that describe the origin of the ECCO v4 output.

    Parameters
    ----------
    ds : xarray Dataset
        An `xarray` Dataset object that was created by loading an
        ECCO v4 tile netcdf file


    """

    print('Removing Dataset Attributes A-Z\n')
    # generate a list of upper case letters in teh alphabet
    myDict= map(chr, range(65, 91))

    for key, value in ds.attrs.items():
        if key in myDict:
            del ds.attrs[key]



#%%
def months2days(nmon=288, baseyear=1992, basemon=1):
    """

    This routine converts the mid-month time to days from January 1st of a particular year.

    Parameters
    ----------
    nmon : dtype=integer
        number of months

    baseyear : dtype=integer
        year of time of origin

    basemon : dtype=integer
        month of time of origin

    Returns
    -------
        time_days : ndarray
            the middle time of each month in days from Jan 1 baseyear (numpy array [nmon], dtype=double)

        time_days_bnds : ndarray
            time bounds (numpy array [nmon, 2], dtype=double)

        ansi_date : ndarray
            array of ANSI date strings

    """

    time_days_bnds = np.zeros([nmon,2])
    time_1stdayofmon = np.zeros([nmon+1])

    basetime = datetime.datetime(baseyear, basemon, 1, 0, 0, 0)

    for mon in range(nmon+1):
        #monfrombasemon is how many months fron basemon
        monfrombasemon=basemon+mon-1
        yrtmp = monfrombasemon//12+baseyear
        montmp = monfrombasemon%12+1
        tmpdate = datetime.datetime(yrtmp,montmp,1,0,0,0)-basetime
        time_1stdayofmon[mon] = tmpdate.days
    #time bounds are the 1st day of each month.
    time_days_bnds[:,0]= time_1stdayofmon[0:nmon]
    time_days_bnds[:,1]= time_1stdayofmon[1:nmon+1]
    #center time of each month is the mean of the time bounds.
    time_days = np.mean(time_days_bnds,axis=1)

    ansi_datetmp = np.array([basetime + datetime.timedelta(days=time_days[i]) for i in range(nmon)])
    ansi_date = [str.replace(ansi_datetmp[i].isoformat(),'T',' ') for i in range(nmon)]

    return time_days, time_days_bnds, ansi_date

#%%

def get_llc_grid(ds,domain='global'):
    """
    Define xgcm Grid object for the LLC grid
    See example usage in the xgcm documentation:
    https://xgcm.readthedocs.io/en/latest/example_eccov4.html#Spatially-Integrated-Heat-Content-Anomaly

    Parameters
    ----------
    ds : xarray Dataset
        formed from LLC90 grid, must have the basic coordinates:
        i,j,i_g,j_g,k,k_l,k_u,k_p1

    Returns
    -------
    grid : xgcm Grid object
        defines horizontal connections between LLC tiles

    """

    if 'domain' in ds.attrs:
        domain = ds.attrs['domain']

    if domain == 'global':
        # Establish grid topology
        tile_connections = {'tile':  {
                0: {'X': ((12, 'Y', False), (3, 'X', False)),
                    'Y': (None, (1, 'Y', False))},
                1: {'X': ((11, 'Y', False), (4, 'X', False)),
                    'Y': ((0, 'Y', False), (2, 'Y', False))},
                2: {'X': ((10, 'Y', False), (5, 'X', False)),
                    'Y': ((1, 'Y', False), (6, 'X', False))},
                3: {'X': ((0, 'X', False), (9, 'Y', False)),
                    'Y': (None, (4, 'Y', False))},
                4: {'X': ((1, 'X', False), (8, 'Y', False)),
                    'Y': ((3, 'Y', False), (5, 'Y', False))},
                5: {'X': ((2, 'X', False), (7, 'Y', False)),
                    'Y': ((4, 'Y', False), (6, 'Y', False))},
                6: {'X': ((2, 'Y', False), (7, 'X', False)),
                    'Y': ((5, 'Y', False), (10, 'X', False))},
                7: {'X': ((6, 'X', False), (8, 'X', False)),
                    'Y': ((5, 'X', False), (10, 'Y', False))},
                8: {'X': ((7, 'X', False), (9, 'X', False)),
                    'Y': ((4, 'X', False), (11, 'Y', False))},
                9: {'X': ((8, 'X', False), None),
                    'Y': ((3, 'X', False), (12, 'Y', False))},
                10: {'X': ((6, 'Y', False), (11, 'X', False)),
                     'Y': ((7, 'Y', False), (2, 'X', False))},
                11: {'X': ((10, 'X', False), (12, 'X', False)),
                     'Y': ((8, 'Y', False), (1, 'X', False))},
                12: {'X': ((11, 'X', False), None),
                     'Y': ((9, 'Y', False), (0, 'X', False))}
        }}

        grid = xgcm.Grid(ds,
                periodic=False,
                face_connections=tile_connections
        )
    elif domain == 'aste':
        tile_connections = {'tile':{
                    0:{'X':((5,'Y',False),None),
                       'Y':(None,(1,'Y',False))},
                    1:{'X':((4,'Y',False),None),
                       'Y':((0,'Y',False),(2,'X',False))},
                    2:{'X':((1,'Y',False),(3,'X',False)),
                       'Y':(None,(4,'X',False))},
                    3:{'X':((2,'X',False),None),
                       'Y':(None,None)},
                    4:{'X':((2,'Y',False),(5,'X',False)),
                       'Y':(None,(1,'X',False))},
                    5:{'X':((4,'X',False),None),
                       'Y':(None,(0,'X',False))}
                   }}
        grid = xgcm.Grid(ds,periodic=False,face_connections=tile_connections)
    else:
        raise TypeError(f'Domain {domain} not recognized')


    return grid<|MERGE_RESOLUTION|>--- conflicted
+++ resolved
@@ -356,40 +356,18 @@
     """
 
     Extract separate fields for year, monday, day, hour, min, sec from
-<<<<<<< HEAD
-    a datetime64 object
-
-    Parameters
-    ----------
-    dt64 : numpy.datetime64
-=======
     a datetime64 object, or an array-like object of datetime64 objects
 
     Parameters
     ----------
     dt64 : xarray DataArray, np.ndarray, list of, or single numpy.datetime64
->>>>>>> b69826cd
-        a datetime64 object
+        datetime64 object
 
     Returns
     -------
     year, mon, day, hh, mm, ss : int
 
     """
-<<<<<<< HEAD
-
-    s = str(dt64)
-    year = int(s[0:4])
-    mon = int(s[5:7])
-    day = int(s[8:10])
-    hh = int(s[11:13])
-    mm = int(s[14:16])
-    ss = int(s[17:18])
-
-    #print year, mon, day, hh, mm, ss
-    return year,mon,day,hh,mm,ss
-
-=======
     # use xarray to do this robustly
     if isinstance(dt64,xr.core.dataarray.DataArray):
         year = dt64.dt.year.astype(int)
@@ -411,7 +389,6 @@
     elif isinstance(dt64,np.datetime64):
         xdates = extract_yyyy_mm_dd_hh_mm_ss_from_datetime64(xr.DataArray(np.array([dt64])))
         return tuple([int(x.values) for x in xdates])
->>>>>>> b69826cd
 
 #%%
 def minimal_metadata(ds):
