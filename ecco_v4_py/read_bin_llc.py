--- conflicted
+++ resolved
@@ -34,32 +34,20 @@
 
 
 def load_ecco_vars_from_mds(mds_var_dir,
-<<<<<<< HEAD
-                            mds_grid_dir,
-=======
                             mds_grid_dir=None,
->>>>>>> b69826cd
                             mds_files=None,
                             vars_to_load = 'all',
                             tiles_to_load = [0,1,2,3,4,5,6,7,8,9,10,11,12],
                             model_time_steps_to_load = 'all',
                             output_freq_code = '',
-<<<<<<< HEAD
                             drop_unused_coords=True,
                             coordinate_metadata = [],
                             variable_metadata = [],
                             global_metadata = [],
                             mds_datatype = '>f4',
                             llc_method = 'bigchunks',
-                            less_output = True):
-=======
-                            meta_variable_specific=dict(),
-                            meta_common=dict(),
-                            mds_datatype = '>f4',
-                            llc_method = 'bigchunks',
                             less_output=True,
                             **kwargs):
->>>>>>> b69826cd
 
     """
 
@@ -89,19 +77,10 @@
     ----------
     mds_var_dir : str
         directory where the .data/.meta files are stored
-<<<<<<< HEAD
-
-=======
->>>>>>> b69826cd
-
-
-    mds_grid_dir : str, optional
+
+    mds_grid_dir : str, optional, default 'None'
         the directory where the model binary (.data) grid fields
-<<<<<<< HEAD
-        are stored
-=======
         are stored, default is same directory as mds_var_dir
->>>>>>> b69826cd
 
     mds_files   : str or list or None, optional
         either: a string or list of file names to load,
@@ -126,22 +105,10 @@
     output_freq_code : str, optional, default empty string
         a code used to create the proper time indices on the fields after loading
         ('AVG' or 'SNAPSHOT') + '_' + ('DAY','WEEK','MON', or 'YEAR')
-<<<<<<< HEAD
-=======
-
-        valid options :
->>>>>>> b69826cd
 
         valid options :
         - AVG_DAY, AVG_WEEK, AVG_MON, AVG_YEAR
         - SNAPSHOT_DAY, SNAPSHOT_WEEK, SNAPSHOT_MON, SNAPSHOT_YEAR
-<<<<<<< HEAD
-=======
-
-    meta_variable_specific : dict, optional, default empty dictionary
-        a dictionary with variable-specific metadata.  used when creating
-        the offical ECCO products
->>>>>>> b69826cd
 
     drop_unused_coords : boolean, optional, default True
         drop coordinates that have dimensions that do not appear in any
@@ -206,12 +173,6 @@
             print(mds_var_dir)
             print(mds_grid_dir)
 
-<<<<<<< HEAD
-        print('read bin_llc:')
-        print(mds_var_dir)
-        print(mds_grid_dir)
-=======
->>>>>>> b69826cd
         ecco_dataset = open_mdsdataset(data_dir = mds_var_dir,
                                        grid_dir = mds_grid_dir,
                                        read_grid = True,
@@ -223,13 +184,9 @@
                                        default_dtype = np.dtype(mds_datatype),
                                        grid_vars_to_coords=False,
                                        llc_method = llc_method,
-<<<<<<< HEAD
-                                       ignore_unknown_vars=False)
-=======
-                                       ignore_unknown_vars=True,
+                                       ignore_unknown_vars=False,
                                        **kwargs)
 
->>>>>>> b69826cd
     else:
         if not less_output:
             print ('loading subset of  model time steps')
@@ -249,12 +206,8 @@
                                            default_dtype = np.dtype(mds_datatype),
                                            grid_vars_to_coords=False,
                                            llc_method=llc_method,
-<<<<<<< HEAD
-                                           ignore_unknown_vars=False)
-=======
-                                           ignore_unknown_vars=True,
+                                           ignore_unknown_vars=False,
                                            **kwargs)
->>>>>>> b69826cd
         else:
             print('model time steps to load ', model_time_steps_to_load)
             raise TypeError('not a valid model_time_steps_to_load.  must be "all", an "int", or a list of "int"')
@@ -282,10 +235,6 @@
 
     # if vars_to_load is an empty list, keep all variables.  otherwise,
     # only keep those variables in the vars_to_load list.
-<<<<<<< HEAD
-=======
-
->>>>>>> b69826cd
     vars_ignored = []
     vars_loaded = []
 
@@ -304,11 +253,7 @@
 
             if ecco_var not in vars_to_load:
                 vars_ignored.append(ecco_var)
-<<<<<<< HEAD
-                ecco_dataset = ecco_dataset.drop(ecco_var)
-=======
                 ecco_dataset = ecco_dataset.drop_vars(ecco_var)
->>>>>>> b69826cd
 
             else:
                 vars_loaded.append(ecco_var)
@@ -330,11 +275,7 @@
 
     ecco_dataset = ecco_dataset.sel(tile = tiles_to_load)
 
-<<<<<<< HEAD
     # add time bounds for datasets with time-averaged quantities
-=======
-    #ecco_dataset = ecco_dataset.isel(time=0)
->>>>>>> b69826cd
     if not less_output:
         print ('creating time bounds .... ')
 
@@ -364,11 +305,7 @@
         if isinstance(ecco_dataset.time.values, np.datetime64):
             if not less_output:
                 print ('replacing time.values....')
-<<<<<<< HEAD
-            ecco_dataset.time.values = center_times
-=======
             ecco_dataset['time'].values = center_times
->>>>>>> b69826cd
 
         elif isinstance(center_times, np.datetime64):
             if not less_output:
@@ -380,46 +317,18 @@
               isinstance(center_times, np.ndarray):
             if not less_output:
                 print ('replacing time.values....')
-<<<<<<< HEAD
             ecco_dataset = ecco_dataset.assign_coords({'time': center_times})
+            #ecco_dataset['time'] = center_times
 
 
     # Drop mask Ctrl fields
     if 'maskCtrlS' in list(ecco_dataset.data_vars):
-        ecco_dataset=ecco_dataset.drop('maskCtrlS')
+        ecco_dataset=ecco_dataset.drop_vars('maskCtrlS')
     if 'maskCtrlW' in list(ecco_dataset.data_vars):
-        ecco_dataset=ecco_dataset.drop('maskCtrlW')
+        ecco_dataset=ecco_dataset.drop_vars('maskCtrlW')
     if 'maskCtrlC' in list(ecco_dataset.data_vars):
-        ecco_dataset=ecco_dataset.drop('maskCtrlC')
-=======
-            ecco_dataset['time'] = center_times
-
-        if 'ecco-v4-time-average-center-no-units' in meta_common:
-            ecco_dataset.time.attrs = \
-                meta_common['ecco-v4-time-average-center-no-units']
-
-        if not less_output:
-            print ('dataset times : ', ecco_dataset.time.values)
-
-    elif  'SNAPSHOT' in output_freq_code:
-         if 'ecco-v4-time-snapshot-no-units' in meta_common:
-            ecco_dataset.time.attrs = \
-                meta_common['ecco-v4-time-snapshot-no-units']
-
-
-    #%% DROP SOME EXTRA FIELDS THAT DO NOT NEED TO BE IN THE DATASET
-    if 'maskCtrlS' in ecco_dataset.coords.keys():
-        ecco_dataset=ecco_dataset.drop_vars('maskCtrlS')
-    if 'maskCtrlW' in ecco_dataset.coords.keys():
-        ecco_dataset=ecco_dataset.drop_vars('maskCtrlW')
-    if 'maskCtrlC' in ecco_dataset.coords.keys():
         ecco_dataset=ecco_dataset.drop_vars('maskCtrlC')
-
-    # UPDATE THE VARIABLE SPECIFIC METADATA USING THE 'META_VARSPECIFIC' DICT.
-    # if it exists...
-    for ecco_var in ecco_dataset.variables.keys():
->>>>>>> b69826cd
-
+        
     # determine all of the dimensions used by data variables
     all_var_dims = set([])
     for ecco_var in ecco_dataset.data_vars:
@@ -442,20 +351,6 @@
     for ecco_var in ecco_dataset.coords.keys():
         if 'standard_name' in ecco_dataset[ecco_var].attrs.keys():
             ecco_dataset[ecco_var].attrs.pop('standard_name')
-<<<<<<< HEAD
-=======
-
-        ecco_dataset[ecco_var].encoding['_FillValue'] = False
-
-
-        # use the variable specific keys from the meta_variable_specific
-        # dictionary
-        if not less_output:
-            print('added metadata to %s ' % ecco_var)
-
-        if ecco_var in meta_variable_specific.keys():
-            ecco_dataset[ecco_var].attrs = meta_variable_specific[ecco_var]
->>>>>>> b69826cd
 
     # update coordinate metadata
     if len(coordinate_metadata) > 0:
@@ -493,19 +388,8 @@
     ecco_dataset.attrs['date_metadata_modified'] = current_time
     ecco_dataset.attrs['date_issued'] = current_time
 
-<<<<<<< HEAD
     # alaphbetically sort global attributes
     ecco_dataset.attrs = sort_attrs(ecco_dataset.attrs)
-=======
-    if 'k' in ecco_dataset.dims.keys() and \
-        'ecco-v4-global-3D' in meta_common:
-        ecco_dataset.attrs.update(meta_common['ecco-v4-global-3D'])
-
-    ecco_dataset.attrs['date_created'] = time.ctime()
-
-    # give it a hug?
-    # ecco_dataset = ecco_dataset.squeeze()
->>>>>>> b69826cd
 
     return ecco_dataset
 
@@ -579,11 +463,7 @@
 
 #%%
 def read_llc_to_tiles(fdir, fname, llc=90, skip=0, nk=1, nl=1,
-<<<<<<< HEAD
-                       filetype = '>f', less_output = False,
-=======
               	      filetype = '>f', less_output = False,
->>>>>>> b69826cd
                       use_xmitgcm=False):
     """
 
@@ -677,31 +557,12 @@
                 data_tiles = data_tiles[skip:skip+nl*nk]
                 data_tiles = np.reshape(data_tiles,(nl,nk)+data_tiles.shape[-3:])
             else:
-<<<<<<< HEAD
-                # Want more than one record
-                # extra logic because xmitgcm grabs 3D data as a single chunk
-                if nk > 1:
-                    data_tiles = np.squeeze(data_tiles[:,skip:skip+nl,...])
-                else:
-                    data_tiles = data_tiles[skip:skip+nl,...]
-
-                    # to make consistent with default, add singleton vertical dimension...
-                    data_tiles = np.expand_dims(data_tiles,axis=1)
-        else:
-            data_tiles=np.squeeze(data_tiles)
-
-=======
                 data_tiles = data_tiles[skip:skip+nl,...]
->>>>>>> b69826cd
 
     else:
 
         data_compact = read_llc_to_compact(fdir, fname, llc=llc, skip=skip, nk=nk, nl=nl,
-<<<<<<< HEAD
-                           filetype = filetype, less_output=less_output)
-=======
            				    filetype = filetype, less_output=less_output)
->>>>>>> b69826cd
 
         data_tiles   = llc_compact_to_tiles(data_compact, less_output=less_output)
 
