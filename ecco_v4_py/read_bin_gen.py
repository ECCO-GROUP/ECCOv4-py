"""ECCO v4 Python: read_bin_gen

This module includes utility routines for loading general binary files, 
not necessarily in the lat-lon-cap layout. For LLC type data, see read_bin_llc. 

.. _ecco_v4_py Documentation :
   https://github.com/ECCO-GROUP/ECCOv4-py
"""

from __future__ import division,print_function
import numpy as np
import glob
import os
from pathlib import Path

#%%
def load_binary_array(fdir, fname, ni, nj, nk=1, nl=1, skip=0, 
                      filetype = '>f', less_output = False ):
    """
    Note: This function is for reading a general binary file. To read data in
    the llc structure, see read_bin_llc. 

    Loads a binary array from a file into memory, which is not necessarily in
    llc format.  The first two dimensions
    of the array have length ni and nj, respectively.  The array is comprised
    of one or more 2D 'slices' of dimension ni x nj.  The number of 2D slices
    to read is 'nk'.  nk is not necessarily the length of the third dimension
    of the file.  The 'skip' parameter specifies the number of 2D slices
    to skip over before reading the nk number of 2D slices.  nk can be 1.

    Parameters
    ----------
    fdir : string
        A string with the directory of the binary file to open
    fname : string
        A string with the name of the binary file to open
    ni,nj : int
        the length of each array dimension.  ni, nj must be > 0
    skip : int
        the number of 2D (nj x ni) slices to skip.
        Default: 0
    nk : int
        number of 2D slices (or records) to load in the third dimension.  
        if nk = -1, load all 2D slices
        Default: 1 [singleton]
    nl : int
        number of 2D slices (or records) to load in the fourth dimension.  
        Default: 1 [singleton]
    filetype: string
        the file type, default is big endian (>) 32 bit float (f)
        alternatively, ('<d') would be little endian (<) 64 bit float (d)
        Default '>f'
    less_output : boolean
        A debugging flag.  False = less debugging output
        Default: False
        
    Returns
    -------
    data
        a numpy array with dimensions nl x nk x nj x ni
        
    Raises
    ------
    IOError
        If the file is not found

    """
    #datafile = fdir + '/' + fname
    data_folder = Path(fdir)
    datafile = data_folder / fname
    
    #datafile = os.path.join(fdir, fname)
    if less_output == False:
        print('load_binary_array: loading file', datafile)
    
    # check to see if file exists.    
    if datafile.exists() == False:
        raise IOError(fname + ' not found ')

    f = open(datafile, 'rb')
    dt = np.dtype(filetype)

    if skip > 0:
        # skip ahead 'skip' number of 2D slices
        f.seek(ni*nj*skip*dt.itemsize)

    if (ni <= 0) or (nj <= 0):
        print('load_binary_array: ni and nj must be > 1')
        return []

    # load all 2D records
    if nk == -1:
        # nl can only be 1 if we use nk = -1
        nl = 1
        # read all 2D records
        arr_k = np.fromfile(f, dtype=filetype, count=-1)
        # find the number of 2D records (nk)
        length_arr_k = len(arr_k)

        # length of each 2D slice is ni * nj
        nk = int(length_arr_k / (ni*nj))

        if less_output == False:
<<<<<<< HEAD
            print('load binary array')
            print('nk = ', nk)
            print('nl = ', nl)
            print('length_arr_k ', length_arr_k)
            print('ni, nj ', ni, nj)
            print('loading all 2D records.  nk =',nk)
=======
            print('load_binary_array: loading all 2D records.  nk =',nk)
>>>>>>> 5fc769b4
        
        # reshape the array to 2D records
        if nk > 1: # we have more than one 2D record, make 3D field
            data = np.reshape(arr_k,(nk, nj, ni))
        
        else: # nk = 1, just make 2D field
            data = np.reshape(arr_k,(nj, ni))

    # read a specific number of records (nk*nl)
    else:
        if (nk <= 0) or (nl <= 0):
            print('load_binary_array: nk and nl must be > 0.  If they are singleton dimensions, use 1')
            return []

        # read in nk*nl 2D records
        arr_k = np.fromfile(f, dtype=filetype, count=ni*nj*nk*nl)

        # put data into 2D records
        #  - if we have a fourth dimension
        if nl > 1:
            data = np.reshape(arr_k,(nl, nk, nj, ni))
        
        #  - if we have a third dimension
        elif nk > 1:
            data = np.reshape(arr_k,(nk, nj, ni))
        
        #  - if we only have two dimensions
        else:
            data = np.reshape(arr_k,(nj, ni))
    
    f.close()

    if less_output == False:
        print('load_binary_array: data array shape ', data.shape)
        print('load_binary_array: data array type ', data.dtype)

    return data
<|MERGE_RESOLUTION|>--- conflicted
+++ resolved
@@ -1,150 +1,147 @@
-"""ECCO v4 Python: read_bin_gen
-
-This module includes utility routines for loading general binary files, 
-not necessarily in the lat-lon-cap layout. For LLC type data, see read_bin_llc. 
-
-.. _ecco_v4_py Documentation :
-   https://github.com/ECCO-GROUP/ECCOv4-py
-"""
-
-from __future__ import division,print_function
-import numpy as np
-import glob
-import os
-from pathlib import Path
-
-#%%
-def load_binary_array(fdir, fname, ni, nj, nk=1, nl=1, skip=0, 
-                      filetype = '>f', less_output = False ):
-    """
-    Note: This function is for reading a general binary file. To read data in
-    the llc structure, see read_bin_llc. 
-
-    Loads a binary array from a file into memory, which is not necessarily in
-    llc format.  The first two dimensions
-    of the array have length ni and nj, respectively.  The array is comprised
-    of one or more 2D 'slices' of dimension ni x nj.  The number of 2D slices
-    to read is 'nk'.  nk is not necessarily the length of the third dimension
-    of the file.  The 'skip' parameter specifies the number of 2D slices
-    to skip over before reading the nk number of 2D slices.  nk can be 1.
-
-    Parameters
-    ----------
-    fdir : string
-        A string with the directory of the binary file to open
-    fname : string
-        A string with the name of the binary file to open
-    ni,nj : int
-        the length of each array dimension.  ni, nj must be > 0
-    skip : int
-        the number of 2D (nj x ni) slices to skip.
-        Default: 0
-    nk : int
-        number of 2D slices (or records) to load in the third dimension.  
-        if nk = -1, load all 2D slices
-        Default: 1 [singleton]
-    nl : int
-        number of 2D slices (or records) to load in the fourth dimension.  
-        Default: 1 [singleton]
-    filetype: string
-        the file type, default is big endian (>) 32 bit float (f)
-        alternatively, ('<d') would be little endian (<) 64 bit float (d)
-        Default '>f'
-    less_output : boolean
-        A debugging flag.  False = less debugging output
-        Default: False
-        
-    Returns
-    -------
-    data
-        a numpy array with dimensions nl x nk x nj x ni
-        
-    Raises
-    ------
-    IOError
-        If the file is not found
-
-    """
-    #datafile = fdir + '/' + fname
-    data_folder = Path(fdir)
-    datafile = data_folder / fname
-    
-    #datafile = os.path.join(fdir, fname)
-    if less_output == False:
-        print('load_binary_array: loading file', datafile)
-    
-    # check to see if file exists.    
-    if datafile.exists() == False:
-        raise IOError(fname + ' not found ')
-
-    f = open(datafile, 'rb')
-    dt = np.dtype(filetype)
-
-    if skip > 0:
-        # skip ahead 'skip' number of 2D slices
-        f.seek(ni*nj*skip*dt.itemsize)
-
-    if (ni <= 0) or (nj <= 0):
-        print('load_binary_array: ni and nj must be > 1')
-        return []
-
-    # load all 2D records
-    if nk == -1:
-        # nl can only be 1 if we use nk = -1
-        nl = 1
-        # read all 2D records
-        arr_k = np.fromfile(f, dtype=filetype, count=-1)
-        # find the number of 2D records (nk)
-        length_arr_k = len(arr_k)
-
-        # length of each 2D slice is ni * nj
-        nk = int(length_arr_k / (ni*nj))
-
-        if less_output == False:
-<<<<<<< HEAD
-            print('load binary array')
-            print('nk = ', nk)
-            print('nl = ', nl)
-            print('length_arr_k ', length_arr_k)
-            print('ni, nj ', ni, nj)
-            print('loading all 2D records.  nk =',nk)
-=======
-            print('load_binary_array: loading all 2D records.  nk =',nk)
->>>>>>> 5fc769b4
-        
-        # reshape the array to 2D records
-        if nk > 1: # we have more than one 2D record, make 3D field
-            data = np.reshape(arr_k,(nk, nj, ni))
-        
-        else: # nk = 1, just make 2D field
-            data = np.reshape(arr_k,(nj, ni))
-
-    # read a specific number of records (nk*nl)
-    else:
-        if (nk <= 0) or (nl <= 0):
-            print('load_binary_array: nk and nl must be > 0.  If they are singleton dimensions, use 1')
-            return []
-
-        # read in nk*nl 2D records
-        arr_k = np.fromfile(f, dtype=filetype, count=ni*nj*nk*nl)
-
-        # put data into 2D records
-        #  - if we have a fourth dimension
-        if nl > 1:
-            data = np.reshape(arr_k,(nl, nk, nj, ni))
-        
-        #  - if we have a third dimension
-        elif nk > 1:
-            data = np.reshape(arr_k,(nk, nj, ni))
-        
-        #  - if we only have two dimensions
-        else:
-            data = np.reshape(arr_k,(nj, ni))
-    
-    f.close()
-
-    if less_output == False:
-        print('load_binary_array: data array shape ', data.shape)
-        print('load_binary_array: data array type ', data.dtype)
-
-    return data
+"""ECCO v4 Python: read_bin_gen
+
+This module includes utility routines for loading general binary files, 
+not necessarily in the lat-lon-cap layout. For LLC type data, see read_bin_llc. 
+
+.. _ecco_v4_py Documentation :
+   https://github.com/ECCO-GROUP/ECCOv4-py
+"""
+
+from __future__ import division,print_function
+import numpy as np
+import glob
+import os
+from pathlib import Path
+
+#%%
+def load_binary_array(fdir, fname, ni, nj, nk=1, nl=1, skip=0, 
+                      filetype = '>f', less_output = False ):
+    """
+    Note: This function is for reading a general binary file. To read data in
+    the llc structure, see read_bin_llc. 
+
+    Loads a binary array from a file into memory, which is not necessarily in
+    llc format.  The first two dimensions
+    of the array have length ni and nj, respectively.  The array is comprised
+    of one or more 2D 'slices' of dimension ni x nj.  The number of 2D slices
+    to read is 'nk'.  nk is not necessarily the length of the third dimension
+    of the file.  The 'skip' parameter specifies the number of 2D slices
+    to skip over before reading the nk number of 2D slices.  nk can be 1.
+
+    Parameters
+    ----------
+    fdir : string
+        A string with the directory of the binary file to open
+    fname : string
+        A string with the name of the binary file to open
+    ni,nj : int
+        the length of each array dimension.  ni, nj must be > 0
+    skip : int
+        the number of 2D (nj x ni) slices to skip.
+        Default: 0
+    nk : int
+        number of 2D slices (or records) to load in the third dimension.  
+        if nk = -1, load all 2D slices
+        Default: 1 [singleton]
+    nl : int
+        number of 2D slices (or records) to load in the fourth dimension.  
+        Default: 1 [singleton]
+    filetype: string
+        the file type, default is big endian (>) 32 bit float (f)
+        alternatively, ('<d') would be little endian (<) 64 bit float (d)
+        Default '>f'
+    less_output : boolean
+        A debugging flag.  False = less debugging output
+        Default: False
+        
+    Returns
+    -------
+    data
+        a numpy array with dimensions nl x nk x nj x ni
+        
+    Raises
+    ------
+    IOError
+        If the file is not found
+
+    """
+    #datafile = fdir + '/' + fname
+    data_folder = Path(fdir)
+    datafile = data_folder / fname
+    
+    #datafile = os.path.join(fdir, fname)
+    if less_output == False:
+        print('load_binary_array: loading file', datafile)
+    
+    # check to see if file exists.    
+    if datafile.exists() == False:
+        raise IOError(fname + ' not found ')
+
+    f = open(datafile, 'rb')
+    dt = np.dtype(filetype)
+
+    if skip > 0:
+        # skip ahead 'skip' number of 2D slices
+        f.seek(ni*nj*skip*dt.itemsize)
+
+    if (ni <= 0) or (nj <= 0):
+        print('load_binary_array: ni and nj must be > 1')
+        return []
+
+    # load all 2D records
+    if nk == -1:
+        # nl can only be 1 if we use nk = -1
+        nl = 1
+        # read all 2D records
+        arr_k = np.fromfile(f, dtype=filetype, count=-1)
+        # find the number of 2D records (nk)
+        length_arr_k = len(arr_k)
+
+        # length of each 2D slice is ni * nj
+        nk = int(length_arr_k / (ni*nj))
+
+        if less_output == False:
+            print('load binary array')
+            print('nk = ', nk)
+            print('nl = ', nl)
+            print('length_arr_k ', length_arr_k)
+            print('ni, nj ', ni, nj)
+            print('loading all 2D records.  nk =',nk)
+
+        
+        # reshape the array to 2D records
+        if nk > 1: # we have more than one 2D record, make 3D field
+            data = np.reshape(arr_k,(nk, nj, ni))
+        
+        else: # nk = 1, just make 2D field
+            data = np.reshape(arr_k,(nj, ni))
+
+    # read a specific number of records (nk*nl)
+    else:
+        if (nk <= 0) or (nl <= 0):
+            print('load_binary_array: nk and nl must be > 0.  If they are singleton dimensions, use 1')
+            return []
+
+        # read in nk*nl 2D records
+        arr_k = np.fromfile(f, dtype=filetype, count=ni*nj*nk*nl)
+
+        # put data into 2D records
+        #  - if we have a fourth dimension
+        if nl > 1:
+            data = np.reshape(arr_k,(nl, nk, nj, ni))
+        
+        #  - if we have a third dimension
+        elif nk > 1:
+            data = np.reshape(arr_k,(nk, nj, ni))
+        
+        #  - if we only have two dimensions
+        else:
+            data = np.reshape(arr_k,(nj, ni))
+    
+    f.close()
+
+    if less_output == False:
+        print('load_binary_array: data array shape ', data.shape)
+        print('load_binary_array: data array type ', data.dtype)
+
+    return data