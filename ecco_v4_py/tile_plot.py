"""
ECCO v4 Python: tile_plot

This module includes utility routines for plotting fields in the 
llc 13-tile native flat binary layout.  This layout is the default for 
MITgcm input and output for global setups using lat-lon-cap (llc) layout. 
The llc layout is used for ECCO v4. 

.. _ecco_v4_py Documentation :
   https://github.com/ECCO-GROUP/ECCOv4-py

"""

from __future__ import division, print_function
import numpy as np
import warnings
import matplotlib.pylab as plt
import xarray as xr
from distutils.util import strtobool
import pyresample as pr
import xmitgcm
import dask

from .plot_utils import assign_colormap

def plot_tile(tile, cmap=None, show_colorbar=False,  show_cbar_label=False, 
              cbar_label = '', less_output=True, **kwargs):
    """

    Plots a single tile of the lat-lon-cap (LLC) grid
    
    Parameters
    ----------
    tile : ndarray
        a single 2D tile of dimension llc x llc 

    cmap : colormap, optional
        see plot_utils.assign_colormap for default
        a colormap for the figure
  
    show_colorbar : boolean, optional, default False
        add a colorbar
        
    show_cbar_label, boolean, 
        boolean, show a label on the colorbar
        Default: False
        
    less_output : boolean, default True
        A debugging flag.  True = less debugging output
                
    cmin/cmax : floats, optional, default calculate using the min/max of the data
        the minimum and maximum values to use for the colormap
        
    fig_num : int, optiona, default -1 (make new figure)
        integer, the figure number to make the plot on.
        Default: make a new figure
        
    Returns
    -------
    f : Figure
        a handle to the figure

    """

    # get default cmap and colormap min/max
    cmap, (cmin,cmax) = assign_colormap(tile,cmap)
    
    fig_num = -1
    #%%
    for key in kwargs:
        if key == "cmin":
            cmin = kwargs[key]
        elif key == "cmax":
            cmax =  kwargs[key]
        elif key == 'fig_num':
            fig_num = kwargs[key]
        else:
            print("unrecognized argument ", key )
    #%%

    if fig_num > 0:
        f = plt.figure(num = fig_num)
    else:
        f = plt.figure()
        
    plt.imshow(tile, vmin=cmin, vmax=cmax, cmap=cmap, 
               origin='lower')
    
    plt.xlabel('+x -->')
    plt.ylabel('+y -->')
    
    # show the colorbar
    if show_colorbar:
        cbar = plt.colorbar()
        if show_cbar_label:
            cbar.set_label(cbar_label)

    return f
    
    
def plot_tiles(tiles, cmap=None, 
               layout='llc', rotate_to_latlon=False,
               Arctic_cap_tile_location = 2,
               show_colorbar=False,  
               show_cbar_label=False, 
               show_tile_labels= True,
               cbar_label = '', 
<<<<<<< HEAD
               fig_size = 9, 
=======
               fig_size = 9,  
               less_output=True,
>>>>>>> 5fc769b4
               **kwargs):
    """

    Plots the 13 tiles of the lat-lon-cap (LLC) grid
    
    Parameters
    ----------
    tiles : numpy.ndarray or dask.array.core.Array or xarray.core.dataarray.DataArray
        an array of n=1..13 tiles of dimension n x llc x llc 

            - If *xarray DataArray* or *dask Array* tiles are accessed via *tiles.sel(tile=n)*
            - If *numpy ndarray* tiles are acceed via [tile,:,:] and thus n must be 13.

    cmap : matplotlib.colors.Colormap, optional
        see plot_utils.assign_colormap for default
        a colormap for the figure

    layout : string, optional, default 'llc'
        a code indicating the layout of the tiles

        :llc:    situates tiles in a fan-like manner which conveys how the tiles 
                 are oriented in the model in terms of x an y
    
        :latlon: situates tiles in a more geographically recognizable manner.  
                 Note, this does not rotate tiles 7..12, it just places tiles 
                 7..12 adjacent to tiles 0..5.  To rotate tiles 7..12 
                 specifiy *rotate_to_latlon* as True
                     
    rotate_to_latlon : boolean, default False
        rotate tiles 7..12 so that columns correspond with
        longitude and rows correspond to latitude.  Note, this rotates
        vector fields (vectors positive in x in tiles 7..12 will be -y 
        after rotation).  

    Arctic_cap_tile_location : int, default 2
        integer, which lat-lon tile to place the Arctic tile over. can be 
        2, 5, 7 or 10.
        
    show_colorbar : boolean, optional, default False
        add a colorbar
        
    show_cbar_label : boolean, optional, default False
        add a label on the colorbar
        
    show_tile_labels : boolean, optional, default True
        show tiles numbers in subplot titles
        
    cbar_label : str, optional, default '' (empty string)
        the label to use for the colorbar
      
    less_output : boolean, optional, default True
        A debugging flag.  True = less debugging output
                
    cmin/cmax : floats, optional, default calculate using the min/max of the data
        the minimum and maximum values to use for the colormap
        
    fig_size : float, optional, default 9 inches
        size of the figure in inches
        
    fig_num : int, optional, default none
        the figure number to make the plot in.  By default make a new figure.
        
    Returns
    -------
    f : matplotlib figure object

    cur_arr : numpy ndarray
        numpy array of size:
            (llc*nrows, llc*ncols)
        where llc is the size of tile for llc geometry (e.g. 90)
        nrows, ncols refers to the subplot size
        For now, only implemented for llc90, otherwise None is returned
    """

    # processing for dask array (?)
    if isinstance(tiles, dask.array.core.Array):
        tiles = np.asarray(tiles.squeeze())

    # get default colormap
    cmap, (cmin,cmax) = assign_colormap(tiles,cmap)

    #%%
    fig_num = -1
    for key in kwargs:
        if key == "cmin":
            cmin = kwargs[key]
        elif key == "cmax":
            cmax =  kwargs[key]
        elif key == 'fig_num':
            fig_num = kwargs[key]
        else:
            print("unrecognized argument ", key)

    # if llc90, return array otherwise not implemented
    get_array = True
    nx = tiles.shape[-1]
    if nx != 90:
        get_array = False
        warnings.warn('Will not return array for non llc90 data')

    # set sizing for subplots
    fac1 = 1; fac2=1
    if show_tile_labels and show_colorbar:
        fac2 = 1.15

    if show_tile_labels==False:
        if show_colorbar:
            fac2 =  0.8766666666666666
        else:
            fac2 = 9.06/9
        
    if layout == 'llc' :
        nrows=5
        ncols=5

        # plotting of the tiles happens in a 5x5 grid
        # which tile to plot for any one of the 25 spots is indicated with a list
        # a value of negative one means do not plot anything in that spot.
        tile_order = np.array([-1, -1, 10, 11, 12, \
                               -1,  6,  7,  8,  9, \
                                2,  5, -1, -1, -1, \
                                1,  4, -1, -1, -1, \
                                0,  3, -1, -1, -1])

    elif layout == 'latlon':
        ncols = 4
        nrows = 4

        # plotting of the tiles happens in a 4x4 grid
        # which tile to plot for any one of the 16 spots is indicated with a list
        # a value of negative one means do not plot anything in that spot.
        # the top row will have the Arctic tile.  You can choose where the 
        # Arctic tile goes.  By default it goes in the second column.
        if Arctic_cap_tile_location not in [2,5,7,10]:
            print('Arctic Cap Alignment is not one of 2,5,7,10, using 2')
            Arctic_cap_tile_location  = 2    
            
        if  Arctic_cap_tile_location == 2: # plot in 1st position, column 1
            tile_order_top_row = [6, -1, -1, -1]
        elif Arctic_cap_tile_location == 5:
            tile_order_top_row = [-1, 6, -1, -1]
        elif Arctic_cap_tile_location == 7:# plot in 3rd position, column 3
            tile_order_top_row = [-1, -1, 6, -1]
        elif Arctic_cap_tile_location == 10:# plot in 4th position, column 4
            tile_order_top_row = [-1, -1, -1, 6]
            
        # the order of the rest of the tile is fixed.  four columns each with 
        # three rows.
        tile_order_bottom_rows =[2, 5, 7, 10, \
                                 1, 4, 8, 11, \
                                 0, 3, 9, 12]
        
        # these are lists so to combine tile_orde_first and tile_order_rest 
        # you just add them in python (wierd).  If these were numpy arrays 
        # one would use np.concatenate()
        tile_order = tile_order_top_row + tile_order_bottom_rows

    # create fig object
    if fig_num > 0:
        f, axarr = plt.subplots(nrows, ncols, num=fig_num)
    else:
        f, axarr = plt.subplots(nrows, ncols)

    #%%
    f.set_size_inches(fac1*fig_size, fig_size*fac2)

    if show_tile_labels==False:
        f.subplots_adjust(wspace=0, hspace=0)
    
    # loop through the axes array and plot tiles where tile_order != -1
    cur_arr = np.zeros((nrows*nx,ncols*nx)) if get_array else None
    for i, ax in enumerate(axarr.ravel()):
        ax.axis('off')

        cur_tile_num = tile_order[i]
        have_tile = False

        if cur_tile_num >= 0:
            if type(tiles) == np.ndarray:
                have_tile = True
                cur_tile = tiles[cur_tile_num ]
                    
            elif isinstance(tiles, dask.array.core.Array) or \
                 isinstance(tiles, xr.core.dataarray.DataArray):
                
                if cur_tile_num in tiles.tile :
                    have_tile = True
                    cur_tile = tiles.sel(tile=cur_tile_num)
                
            if have_tile:
                if (layout == 'latlon' and rotate_to_latlon and cur_tile_num == 6):
                    if Arctic_cap_tile_location == 2:
                        cur_tile = np.rot90(cur_tile,-1)
                    elif Arctic_cap_tile_location == 7:
                        cur_tile = np.rot90(cur_tile,-3)
                    elif Arctic_cap_tile_location == 10:
                        cur_tile = np.rot90(cur_tile,2)

                if (layout == 'latlon' and rotate_to_latlon and 
                    cur_tile_num > 6):
                    
                    cur_tile = np.rot90(cur_tile)
                    
                im=ax.imshow(cur_tile, vmin=cmin, vmax=cmax, cmap=cmap, 
                             origin='lower')

            # axis handling
            ax.set_aspect('equal')
            ax.axis('on')
            if show_tile_labels:
                ax.set_title('Tile ' + str(cur_tile_num))
                
            ax.get_xaxis().set_visible(False)
            ax.get_yaxis().set_visible(False)

            # Generate array from this process
            colnum = ncols-1-int(i/ncols)
            rownum = i%nrows
            rownump1 = int(rownum + 1)
            colnump1 = int(colnum + 1)
            if not less_output:
                print('i=',i,rownum, colnum)
            
            if cur_tile_num>=0 and get_array:
                cur_arr[colnum*nx:colnump1*nx, rownum*nx:rownump1*nx] = cur_tile

    # show the colorbar
    if show_colorbar:
        if show_tile_labels:
            f.subplots_adjust(left=None, bottom=None, right=0.8)
        else:
            f.subplots_adjust(right=0.8, left=None, bottom=None,
                              top=None, wspace=0, hspace=0)
            
        #[left, bottom, width, height]
        h=.6;w=.025
        cbar_ax = f.add_axes([0.85, (1-h)/2, w, h])
        cbar = f.colorbar(im, cax=cbar_ax)#, format='%.0e')        
        if show_cbar_label:
            cbar.set_label(cbar_label)

    return f, cur_arr
    #%%%%%%%%%%%%%%%%%%%%%%%%%%%%%%%%%%%%%%%%%%%%%%%%%%%%%%%%%%%%%%%%%%%%%%%%


    
def unique_color(n=1):
    """

    Returns one of 14 unique colors.  
    see https://xkcd.com/color/rgb/
    and https://matplotlib.org/tutorials/colors/colors.html
    
    Parameters
    ----------
    n : int, optional, default 1
        which unique color do you want [1..13]
        if n is not in 1..13, return mint
        
    Returns
    -------
    c : matplotlib.colors.Colormap
        one of 13 unique colors
        
 
    """
 
    if n == 1:
        c='xkcd:red'
    elif n== 2:
        c='xkcd:green'
    elif n== 3:
        c='xkcd:yellow'
    elif n== 4:
        c='xkcd:blue'
    elif n== 5:
        c='xkcd:orange'
    elif n== 6:
        c='xkcd:purple'
    elif n== 7:
        c='xkcd:cyan'
    elif n== 8:
        c='xkcd:magenta'
    elif n== 9:
        c='xkcd:lime green'
    elif n== 10:
        c='xkcd:candy pink'
    elif n== 11:
        c='xkcd:teal'
    elif n== 12:
        c='xkcd:lavender'
    elif n== 13:
        c='xkcd:brown'
    else:
        c='xkcd:mint'

    return c<|MERGE_RESOLUTION|>--- conflicted
+++ resolved
@@ -105,12 +105,9 @@
                show_cbar_label=False, 
                show_tile_labels= True,
                cbar_label = '', 
-<<<<<<< HEAD
                fig_size = 9, 
-=======
                fig_size = 9,  
                less_output=True,
->>>>>>> 5fc769b4
                **kwargs):
     """
 
